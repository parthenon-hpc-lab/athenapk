--- conflicted
+++ resolved
@@ -407,9 +407,6 @@
 - Default tracer values (such as the primitive fields) are only updated right before writing an output file.
 - Ids are only unique if tracers are seeded at the beginning at the simulations and no new tracer particles are added dynamically while the simulation is running.
 
-<<<<<<< HEAD
-Please get in touch, if you interested in running simulations that require lifting one (or more) of those restrictions.
-=======
 Please get in touch, if you interested in running simulations that require lifting one (or more) of those restrictions.
 
 ## Boundary conditions
@@ -430,5 +427,4 @@
 They are being used by specifying the name as parameter value for the
 `ix1_bc`, `ox1_bc`, `ix2_bc`, `ox2_bc`, `ix3_bc`, and `ox3_bc` paraemters
 in the `<parthenon/mesh>` block of the input file for the inner and outer
-(say left and right in x1 direction) in each coordinate direction, respectively.
->>>>>>> 33a75d5e
+(say left and right in x1 direction) in each coordinate direction, respectively.