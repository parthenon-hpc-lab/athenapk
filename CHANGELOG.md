--- conflicted
+++ resolved
@@ -12,29 +12,23 @@
 ### Fixed (not changing behavior/API/variables/...)
 
 ### Infrastructure
-<<<<<<< HEAD
-- [[PR 109]](https://github.com/parthenon-hpc-lab/athenapk/pull/109) Bump Parthenon to latest develop (2024-05-29)
-=======
+- [[PR 114]](https://github.com/parthenon-hpc-lab/athenapk/pull/109) Bump Parthenon to latest develop (2024-05-29)
 - [[PR 112]](https://github.com/parthenon-hpc-lab/athenapk/pull/112) Add dev container configuration
->>>>>>> 524ca263
 - [[PR 105]](https://github.com/parthenon-hpc-lab/athenapk/pull/105) Bump Parthenon to latest develop (2024-03-13)
 - [[PR 84]](https://github.com/parthenon-hpc-lab/athenapk/pull/84) Added `CHANGELOG.md`
 
 ### Removed (removing behavior/API/varaibles/...)
 
 ### Incompatibilities (i.e. breaking changes)
-<<<<<<< HEAD
-- [[PR 109]](https://github.com/parthenon-hpc-lab/athenapk/pull/109) Bump Parthenon to latest develop (2024-05-29)
+- [[PR 114]](https://github.com/parthenon-hpc-lab/athenapk/pull/109) Bump Parthenon to latest develop (2024-05-29)
   - Changed signature of `UserWorkBeforeOutput` to include `SimTime` as last paramter
   - Fixes bitwise idential restarts for AMR simulations (the derefinement counter is now included)
   - Order of operations in flux-correction has changed (expect round-off error differences to previous results for AMR sims)
-=======
 - [[PR 97]](https://github.com/parthenon-hpc-lab/athenapk/pull/97)
   - Removes original `schure.cooling` cooling curve as it had unknown origin.
   - To avoid confusion, only cooling table for a single solar metallicity are supported
     from now on (i.e., the parameters to specify temperature and lambda columns have been removed).
   - Added `schure.cooling_#Z` curves (and associated notebook to calculate it from the paper tables).
->>>>>>> 524ca263
 - [[PR 84]](https://github.com/parthenon-hpc-lab/athenapk/pull/84) Bump Parthenon to latest develop (2024-02-15)
   - Updated access to block dimension: `pmb->block_size.nx1` -> `pmb->block_size.nx(X1DIR)` (and similarly x2 and x3)
   - Update access to mesh size: `pmesh->mesh_size.x1max` -> `pmesh->mesh_size.xmax(X1DIR)` (and similarly x2, x3, and min)
