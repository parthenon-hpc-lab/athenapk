--- conflicted
+++ resolved
@@ -37,15 +37,9 @@
 enum class Cooling { none, tabular };
 enum class Conduction { none, isotropic, anisotropic };
 enum class ConductionCoeff { none, fixed, spitzer };
-<<<<<<< HEAD
-enum class Viscosity { none, isotropic, anisotropic };
-enum class ViscosityCoeff { none, fixed, spitzer };
-enum class Resistivity { none, isotropic };
-=======
 enum class Viscosity { none, isotropic };
 enum class ViscosityCoeff { none, fixed };
 enum class Resistivity { none, ohmic };
->>>>>>> 07fc2296
 enum class ResistivityCoeff { none, fixed, spitzer };
 enum class DiffInt { none, unsplit, rkl2 };
 
