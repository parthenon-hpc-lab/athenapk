--- conflicted
+++ resolved
@@ -128,12 +128,7 @@
 // respective source in active.
 // Note 2: Directly update the "cons" variables based on the "prim" variables
 // as the "cons" variables have already been updated when this function is called.
-<<<<<<< HEAD
-TaskStatus AddUnsplitSources(MeshData<Real> *md, const Real beta_dt,
-                             const parthenon::SimTime &tm) {
-=======
 TaskStatus AddUnsplitSources(MeshData<Real> *md, const SimTime &tm, const Real beta_dt) {
->>>>>>> 22b3ed80
   auto hydro_pkg = md->GetBlockData(0)->GetBlockPointer()->packages.Get("Hydro");
 
   if (hydro_pkg->Param<bool>("use_DednerGLMMHDSource")) {
@@ -143,11 +138,7 @@
     GLMMHD::DednerSource<true>(md, beta_dt);
   }
   if (ProblemSourceUnsplit != nullptr) {
-<<<<<<< HEAD
-    ProblemSourceUnsplit(md, beta_dt, tm);
-=======
     ProblemSourceUnsplit(md, tm, beta_dt);
->>>>>>> 22b3ed80
   }
 
   return TaskStatus::complete;
