--- conflicted
+++ resolved
@@ -520,11 +520,8 @@
         }
         conduction_coeff = ConductionCoeff::spitzer;
 
-<<<<<<< HEAD
-=======
         // Default value assume fully ionized hydrogen plasma with Coulomb logarithm of 40
         // to approximate ICM conditions, i.e., 1.84e-5/ln Lambda = 4.6e-7.
->>>>>>> 07fc2296
         Real spitzer_coeff =
             pin->GetOrAddReal("diffusion", "spitzer_cond_in_erg_by_s_K_cm", 4.6e-7);
         // Convert to code units. No temp conversion as [T_phys] = [T_code].
@@ -538,12 +535,9 @@
         pkg->AddParam<>("thermal_diff", thermal_diff);
 
         const auto mu = pkg->Param<Real>("mu");
-<<<<<<< HEAD
-=======
         // 6.86 again assumes a fully ionized hydrogen plasma in agreement with
         // the assumptions above (technically this means mu = 0.5) and can be derived
         // from eq (7) in CM77 assuming T_e = T_i.
->>>>>>> 07fc2296
         conduction_sat_prefac = 6.86 * std::sqrt(mu) * conduction_sat_phi;
 
       } else if (conduction_coeff_str == "fixed") {
@@ -553,11 +547,8 @@
         auto thermal_diff = ThermalDiffusivity(conduction, conduction_coeff,
                                                thermal_diff_coeff_code, 0.0, 0.0, 0.0);
         pkg->AddParam<>("thermal_diff", thermal_diff);
-<<<<<<< HEAD
-=======
         // 5.0 prefactor comes from eq (8) in Cowie & McKee 1977
         // https://doi.org/10.1086/154911
->>>>>>> 07fc2296
         conduction_sat_prefac = 5.0 * conduction_sat_phi;
 
       } else {
@@ -574,16 +565,8 @@
     auto viscosity_str = pin->GetOrAddString("diffusion", "viscosity", "none");
     if (viscosity_str == "isotropic") {
       viscosity = Viscosity::isotropic;
-<<<<<<< HEAD
-    } else if (viscosity_str == "anisotropic") {
-      viscosity = Viscosity::anisotropic;
-    } else if (viscosity_str != "none") {
-      PARTHENON_FAIL(
-          "Unknown viscosity method. Options are: none, isotropic, anisotropic");
-=======
     } else if (viscosity_str != "none") {
       PARTHENON_FAIL("Unknown viscosity method. Options are: none, isotropic");
->>>>>>> 07fc2296
     }
     // If viscosity is enabled, process supported coefficients
     if (viscosity != Viscosity::none) {
@@ -591,32 +574,7 @@
           pin->GetOrAddString("diffusion", "viscosity_coeff", "none");
       auto viscosity_coeff = ViscosityCoeff::none;
 
-<<<<<<< HEAD
-      if (viscosity_coeff_str == "spitzer") {
-        if (!pkg->AllParams().hasKey("mbar")) {
-          PARTHENON_FAIL("Spitzer viscosity requires units and gas composition. "
-                         "Please set a 'units' block and the 'hydro/He_mass_fraction' in "
-                         "the input file.");
-        }
-        viscosity_coeff = ViscosityCoeff::spitzer;
-
-        // TODO(pgrete) fix coeff
-        Real spitzer_coeff =
-            pin->GetOrAddReal("diffusion", "spitzer_visc_in_erg_by_s_K_cm", 4.6e-7);
-        // Convert to code units. No temp conversion as [T_phys] = [T_code].
-        auto units = pkg->Param<Units>("units");
-        spitzer_coeff *= units.erg() / (units.s() * units.cm());
-
-        const auto mbar = pkg->Param<Real>("mbar");
-        auto mom_diff =
-            MomentumDiffusivity(viscosity, viscosity_coeff, spitzer_coeff, mbar,
-                                units.electron_mass(), units.k_boltzmann());
-        pkg->AddParam<>("mom_diff", mom_diff);
-
-      } else if (viscosity_coeff_str == "fixed") {
-=======
       if (viscosity_coeff_str == "fixed") {
->>>>>>> 07fc2296
         viscosity_coeff = ViscosityCoeff::fixed;
         Real mom_diff_coeff_code = pin->GetReal("diffusion", "mom_diff_coeff_code");
         auto mom_diff = MomentumDiffusivity(viscosity, viscosity_coeff,
@@ -625,29 +583,18 @@
 
       } else {
         PARTHENON_FAIL("Viscosity is enabled but no coefficient is set. Please "
-<<<<<<< HEAD
-                       "set diffusion/viscosity_coeff to either 'spitzer' or 'fixed'");
-=======
                        "set diffusion/viscosity_coeff to 'fixed' and "
                        "diffusion/mom_diff_coeff_code to the desired value.");
->>>>>>> 07fc2296
       }
     }
     pkg->AddParam<>("viscosity", viscosity);
 
     auto resistivity = Resistivity::none;
     auto resistivity_str = pin->GetOrAddString("diffusion", "resistivity", "none");
-<<<<<<< HEAD
-    if (resistivity_str == "isotropic") {
-      resistivity = Resistivity::isotropic;
-    } else if (resistivity_str != "none") {
-      PARTHENON_FAIL("Unknown resistivity method. Options are: none, isotropic");
-=======
     if (resistivity_str == "ohmic") {
       resistivity = Resistivity::ohmic;
     } else if (resistivity_str != "none") {
       PARTHENON_FAIL("Unknown resistivity method. Options are: none, ohmic");
->>>>>>> 07fc2296
     }
     // If resistivity is enabled, process supported coefficients
     if (resistivity != Resistivity::none) {
@@ -656,31 +603,9 @@
       auto resistivity_coeff = ResistivityCoeff::none;
 
       if (resistivity_coeff_str == "spitzer") {
-<<<<<<< HEAD
-        if (!pkg->AllParams().hasKey("mbar")) {
-          PARTHENON_FAIL("Spitzer resistivity requires units and gas composition. "
-                         "Please set a 'units' block and the 'hydro/He_mass_fraction' in "
-                         "the input file.");
-        }
-        resistivity_coeff = ResistivityCoeff::spitzer;
-
-        // TODO(pgrete) fix coeff
-        Real spitzer_coeff =
-            pin->GetOrAddReal("diffusion", "spitzer_resist_in_erg_by_s_K_cm", 4.6e-7);
-        // Convert to code units. No temp conversion as [T_phys] = [T_code].
-        auto units = pkg->Param<Units>("units");
-        spitzer_coeff *= units.erg() / (units.s() * units.cm());
-
-        const auto mbar = pkg->Param<Real>("mbar");
-        auto ohm_diff =
-            OhmicDiffusivity(resistivity, resistivity_coeff, spitzer_coeff, mbar,
-                             units.electron_mass(), units.k_boltzmann());
-        pkg->AddParam<>("ohm_diff", ohm_diff);
-=======
         // If this is implemented, check how the Spitzer coeff for thermal conduction is
         // handled.
         PARTHENON_FAIL("needs impl");
->>>>>>> 07fc2296
 
       } else if (resistivity_coeff_str == "fixed") {
         resistivity_coeff = ResistivityCoeff::fixed;
@@ -691,12 +616,8 @@
 
       } else {
         PARTHENON_FAIL("Resistivity is enabled but no coefficient is set. Please "
-<<<<<<< HEAD
-                       "set diffusion/resistivity_coeff to either 'spitzer' or 'fixed'");
-=======
                        "set diffusion/resistivity_coeff to 'fixed' and "
                        "diffusion/ohm_diff_coeff_code to the desired value.");
->>>>>>> 07fc2296
       }
     }
     pkg->AddParam<>("resistivity", resistivity);
