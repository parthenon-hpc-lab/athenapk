//========================================================================================
// AthenaPK - a performance portable block structured AMR astrophysical MHD code.
// Copyright (c) 2020-2021, Athena-Parthenon Collaboration. All rights reserved.
// Licensed under the BSD 3-Clause License (the "LICENSE").
//========================================================================================

#include <limits>
#include <memory>
#include <string>
#include <vector>

// Parthenon headers
#include <parthenon/package.hpp>

// AthenaPK headers
#include "../eos/adiabatic_glmmhd.hpp"
#include "../eos/adiabatic_hydro.hpp"
#include "../main.hpp"
#include "../pgen/pgen.hpp"
#include "../recon/dc_simple.hpp"
#include "../recon/limo3_simple.hpp"
#include "../recon/plm_simple.hpp"
#include "../recon/ppm_simple.hpp"
#include "../recon/weno3_simple.hpp"
#include "../recon/wenoz_simple.hpp"
#include "../refinement/refinement.hpp"
#include "../units.hpp"
#include "defs.hpp"
#include "diffusion/diffusion.hpp"
#include "glmmhd/glmmhd.hpp"
#include "hydro.hpp"
#include "outputs/outputs.hpp"
#include "prolongation/custom_ops.hpp"
#include "rsolvers/rsolvers.hpp"
#include "srcterms/tabular_cooling.hpp"
#include "utils/error_checking.hpp"

using namespace parthenon::package::prelude;

// *************************************************//
// define the "physics" package Hydro, which  *//
// includes defining various functions that control*//
// how parthenon functions and any tasks needed to *//
// implement the "physics"                         *//
// *************************************************//

namespace Hydro {

using cooling::TabularCooling;
using parthenon::HistoryOutputVar;

parthenon::Packages_t ProcessPackages(std::unique_ptr<ParameterInput> &pin) {
  parthenon::Packages_t packages;
  packages.Add(Hydro::Initialize(pin.get()));
  return packages;
}

// Using this per cycle function to populate various variables in
// Params that require global reduction *and* need to be set/known when
// the task list is constructed (versus when the task list is being executed).
// TODO(next person touching this function): If more/separate feature are required
// please separate concerns.
void PreStepMeshUserWorkInLoop(Mesh *pmesh, ParameterInput *pin, SimTime &tm) {
  auto hydro_pkg = pmesh->block_list[0]->packages.Get("Hydro");
  const auto num_partitions = pmesh->DefaultNumPartitions();

<<<<<<< HEAD
  if (hydro_pkg->Param<DiffInt>("diffint") == DiffInt::rkl2) {
    auto dt_diff = std::numeric_limits<Real>::max();
    if (hydro_pkg->Param<Conduction>("conduction") != Conduction::none) {
      for (auto i = 0; i < num_partitions; i++) {
        auto &md = pmesh->mesh_data.GetOrAdd("base", i);

        dt_diff = std::min(dt_diff, EstimateConductionTimestep(md.get()));
      }
    }
    if (hydro_pkg->Param<Viscosity>("viscosity") != Viscosity::none) {
      for (auto i = 0; i < num_partitions; i++) {
        auto &md = pmesh->mesh_data.GetOrAdd("base", i);

        dt_diff = std::min(dt_diff, EstimateViscosityTimestep(md.get()));
      }
    }
    if (hydro_pkg->Param<Resistivity>("resistivity") != Resistivity::none) {
      for (auto i = 0; i < num_partitions; i++) {
        auto &md = pmesh->mesh_data.GetOrAdd("base", i);

        dt_diff = std::min(dt_diff, EstimateResistivityTimestep(md.get()));
      }
=======
  if ((hydro_pkg->Param<DiffInt>("diffint") == DiffInt::rkl2) &&
      (hydro_pkg->Param<Conduction>("conduction") != Conduction::none)) {
    auto dt_diff = std::numeric_limits<Real>::max();
    for (auto i = 0; i < num_partitions; i++) {
      auto &md = pmesh->mesh_data.GetOrAdd("base", i);

      dt_diff = std::min(dt_diff, EstimateConductionTimestep(md.get()));
>>>>>>> 3daf5c91
    }
#ifdef MPI_PARALLEL
    PARTHENON_MPI_CHECK(MPI_Allreduce(MPI_IN_PLACE, &dt_diff, 1, MPI_PARTHENON_REAL,
                                      MPI_MIN, MPI_COMM_WORLD));
#endif
    hydro_pkg->UpdateParam("dt_diff", dt_diff);
    const auto max_dt_ratio = hydro_pkg->Param<Real>("rkl2_max_dt_ratio");
    if (max_dt_ratio > 0.0 && tm.dt / dt_diff > max_dt_ratio) {
      tm.dt = max_dt_ratio * dt_diff;
    }
  }
}

template <Hst hst, int idx = -1>
Real HydroHst(MeshData<Real> *md) {
  auto hydro_pkg = md->GetBlockData(0)->GetBlockPointer()->packages.Get("Hydro");

  const auto &cons_pack = md->PackVariables(std::vector<std::string>{"cons"});
  const bool three_d = cons_pack.GetNdim() == 3;

  IndexRange ib = md->GetBlockData(0)->GetBoundsI(IndexDomain::interior);
  IndexRange jb = md->GetBlockData(0)->GetBoundsJ(IndexDomain::interior);
  IndexRange kb = md->GetBlockData(0)->GetBoundsK(IndexDomain::interior);

  Real sum = 0.0;

  // Sanity checks
  if ((hst == Hst::idx) && (idx < 0)) {
    PARTHENON_FAIL("Idx based hst output needs index >= 0");
  }
  Kokkos::parallel_reduce(
      "HydroHst",
      Kokkos::MDRangePolicy<Kokkos::Rank<4>>(
          DevExecSpace(), {0, kb.s, jb.s, ib.s},
          {cons_pack.GetDim(5), kb.e + 1, jb.e + 1, ib.e + 1},
          {1, 1, 1, ib.e + 1 - ib.s}),
      KOKKOS_LAMBDA(const int b, const int k, const int j, const int i, Real &lsum) {
        const auto &cons = cons_pack(b);
        const auto &coords = cons_pack.GetCoords(b);

        if (hst == Hst::idx) {
          lsum += cons(idx, k, j, i) * coords.CellVolume(k, j, i);
        } else if (hst == Hst::ekin) {
          lsum += 0.5 / cons(IDN, k, j, i) *
                  (SQR(cons(IM1, k, j, i)) + SQR(cons(IM2, k, j, i)) +
                   SQR(cons(IM3, k, j, i))) *
                  coords.CellVolume(k, j, i);
        } else if (hst == Hst::emag) {
          lsum += 0.5 *
                  (SQR(cons(IB1, k, j, i)) + SQR(cons(IB2, k, j, i)) +
                   SQR(cons(IB3, k, j, i))) *
                  coords.CellVolume(k, j, i);
          // relative divergence of B error, i.e., L * |div(B)| / |B|
        } else if (hst == Hst::divb) {
          Real divb =
              (cons(IB1, k, j, i + 1) - cons(IB1, k, j, i - 1)) / coords.Dxc<1>(k, j, i) +
              (cons(IB2, k, j + 1, i) - cons(IB2, k, j - 1, i)) / coords.Dxc<2>(k, j, i);
          if (three_d) {
            divb += (cons(IB3, k + 1, j, i) - cons(IB3, k - 1, j, i)) /
                    coords.Dxc<3>(k, j, i);
          }

          Real abs_b = std::sqrt(SQR(cons(IB1, k, j, i)) + SQR(cons(IB2, k, j, i)) +
                                 SQR(cons(IB3, k, j, i)));

          lsum += (abs_b != 0) ? 0.5 *
                                     (std::sqrt(SQR(coords.Dxc<1>(k, j, i)) +
                                                SQR(coords.Dxc<2>(k, j, i)) +
                                                SQR(coords.Dxc<3>(k, j, i)))) *
                                     std::abs(divb) / abs_b * coords.CellVolume(k, j, i)
                               : 0; // Add zero when abs_b ==0
        }
      },
      sum);

  return sum;
}

// TOOD(pgrete) check is we can enlist this with FillDerived directly
// this is the package registered function to fill derived, here, convert the
// conserved variables to primitives
template <class T>
void ConsToPrim(MeshData<Real> *md) {
  const auto &eos =
      md->GetBlockData(0)->GetBlockPointer()->packages.Get("Hydro")->Param<T>("eos");
  eos.ConservedToPrimitive(md);
}

// Add unsplit sources, i.e., source that are integrated in all stages of the
// explicit integration scheme.
// Note 1: Given that the sources are integrated in an unsplit manner, ensure
// that potential timestep constrains are also properly enforced when the
// respective source in active.
// Note 2: Directly update the "cons" variables based on the "prim" variables
// as the "cons" variables have already been updated when this function is called.
TaskStatus AddUnsplitSources(MeshData<Real> *md, const SimTime &tm, const Real beta_dt) {
  auto hydro_pkg = md->GetBlockData(0)->GetBlockPointer()->packages.Get("Hydro");

  if (hydro_pkg->Param<Fluid>("fluid") == Fluid::glmmhd) {
    hydro_pkg->Param<GLMMHD::SourceFun_t>("glmmhd_source")(md, beta_dt);
  }
  const auto &enable_cooling = hydro_pkg->Param<Cooling>("enable_cooling");

  if (enable_cooling == Cooling::tabular) {
    const TabularCooling &tabular_cooling =
        hydro_pkg->Param<TabularCooling>("tabular_cooling");

    tabular_cooling.SrcTerm(md, beta_dt);
  }
  if (ProblemSourceUnsplit != nullptr) {
    ProblemSourceUnsplit(md, tm, beta_dt);
  }

  return TaskStatus::complete;
}

TaskStatus AddSplitSourcesFirstOrder(MeshData<Real> *md, const SimTime &tm) {
  auto hydro_pkg = md->GetBlockData(0)->GetBlockPointer()->packages.Get("Hydro");

  if (ProblemSourceFirstOrder != nullptr) {
    ProblemSourceFirstOrder(md, tm, tm.dt);
  }
  return TaskStatus::complete;
}

TaskStatus AddSplitSourcesStrang(MeshData<Real> *md, const SimTime &tm) {
  if (ProblemSourceStrangSplit != nullptr) {
    ProblemSourceStrangSplit(md, tm, tm.dt);
  }
  return TaskStatus::complete;
}

std::shared_ptr<StateDescriptor> Initialize(ParameterInput *pin) {
  auto pkg = std::make_shared<StateDescriptor>("Hydro");

  Real cfl = pin->GetOrAddReal("parthenon/time", "cfl", 0.3);
  pkg->AddParam<>("cfl", cfl);

  bool pack_in_one = pin->GetOrAddBoolean("parthenon/mesh", "pack_in_one", true);
  pkg->AddParam<>("pack_in_one", pack_in_one);

  const auto fluid_str = pin->GetOrAddString("hydro", "fluid", "euler");
  auto fluid = Fluid::undefined;
  bool calc_c_h = false; // calculate hyperbolic divergence cleaning speed
  int nhydro = -1;

  if (fluid_str == "euler") {
    fluid = Fluid::euler;
    nhydro = GetNVars<Fluid::euler>();
  } else if (fluid_str == "glmmhd") {
    fluid = Fluid::glmmhd;
    nhydro = GetNVars<Fluid::glmmhd>();
    // TODO(pgrete) reeval default value based on testing
    auto glmmhd_source_str =
        pin->GetOrAddString("hydro", "glmmhd_source", "dedner_plain");
    if (glmmhd_source_str == "dedner_plain") {
      pkg->AddParam<GLMMHD::SourceFun_t>("glmmhd_source", GLMMHD::DednerSource<false>);
    } else if (glmmhd_source_str == "dedner_extended") {
      pkg->AddParam<GLMMHD::SourceFun_t>("glmmhd_source", GLMMHD::DednerSource<true>);
    } else {
      PARTHENON_FAIL("AthenaPK hydro: Unknown glmmhd_source");
    }
    // ratio of diffusive to advective timescale of the divergence cleaning
    auto glmmhd_alpha = pin->GetOrAddReal("hydro", "glmmhd_alpha", 0.1);
    pkg->AddParam<Real>("glmmhd_alpha", glmmhd_alpha);
    calc_c_h = true;
    pkg->AddParam<Real>("c_h", 0.0, true); // hyperbolic divergence cleaning speed
    // global minimum dx (used to calc c_h)
    pkg->AddParam<Real>("mindx", std::numeric_limits<Real>::max(), true);
    // hyperbolic timestep constraint
    pkg->AddParam<Real>("dt_hyp", std::numeric_limits<Real>::max(), true);
  } else {
    PARTHENON_FAIL("AthenaPK hydro: Unknown fluid method.");
  }
  pkg->AddParam<>("fluid", fluid);
  pkg->AddParam<>("nhydro", nhydro);
  pkg->AddParam<>("calc_c_h", calc_c_h);

  const auto recon_str = pin->GetString("hydro", "reconstruction");
  int recon_need_nghost = 3; // largest number for the choices below
  auto recon = Reconstruction::undefined;
  if (recon_str == "dc") {
    recon = Reconstruction::dc;
    recon_need_nghost = 1;
  } else if (recon_str == "plm") {
    recon = Reconstruction::plm;
    recon_need_nghost = 2;
  } else if (recon_str == "ppm") {
    recon = Reconstruction::ppm;
    recon_need_nghost = 3;
  } else if (recon_str == "limo3") {
    recon = Reconstruction::limo3;
    recon_need_nghost = 2;
  } else if (recon_str == "weno3") {
    recon = Reconstruction::weno3;
    recon_need_nghost = 2;
  } else if (recon_str == "wenoz") {
    recon = Reconstruction::wenoz;
    recon_need_nghost = 3;
  } else {
    PARTHENON_FAIL("AthenaPK hydro: Unknown reconstruction method.");
  }
  // Adding recon independently of flux function pointer as it's used in 3D flux func.
  pkg->AddParam<>("reconstruction", recon);

  // Use hyperbolic timestep constraint by default
  bool calc_dt_hyp = true;
  const auto riemann_str = pin->GetString("hydro", "riemann");
  auto riemann = RiemannSolver::undefined;
  if (riemann_str == "llf") {
    riemann = RiemannSolver::llf;
    PARTHENON_REQUIRE(recon == Reconstruction::dc,
                      "LLF Riemann solver only implemented with DC reconstruction.")
  } else if (riemann_str == "hlle") {
    riemann = RiemannSolver::hlle;
  } else if (riemann_str == "hllc") {
    riemann = RiemannSolver::hllc;
  } else if (riemann_str == "hlld") {
    riemann = RiemannSolver::hlld;
  } else if (riemann_str == "none") {
    riemann = RiemannSolver::none;
    // If hyperbolic fluxes are disabled, there's no restriction from those
    // on the timestep
    calc_dt_hyp = false;
    PARTHENON_REQUIRE(recon == Reconstruction::dc,
                      "Disabling hyperbolic fluxes via 'none' Riemann solver only "
                      "supported in comination with DC reconstruction.")
  } else {
    PARTHENON_FAIL("AthenaPK hydro: Unknown riemann solver.");
  }
  pkg->AddParam<>("riemann", riemann);

  // Set calculation of hyperbolic timestep. Input file option takes precedence.
  if (pin->DoesParameterExist("hydro", "calc_dt_hyp")) {
    calc_dt_hyp = pin->GetBoolean("hydro", "calc_dt_hyp");
  }
  pkg->AddParam<>("calc_dt_hyp", calc_dt_hyp);

  // Maximum dt. Useful for debugging.
  const auto max_dt = pin->GetOrAddReal("hydro", "max_dt", -1.0);
  pkg->AddParam<>("max_dt", max_dt);

  // Map contaning all compiled in flux functions
  std::map<std::tuple<Fluid, Reconstruction, RiemannSolver>, FluxFun_t *>
      flux_functions{};
  // TODO(?) The following line could potentially be set by configure-time options
  // so that the resulting binary can only contain a subset of included flux functions
  // to reduce size.
  add_flux_fun<Fluid::euler, Reconstruction::dc, RiemannSolver::hlle>(flux_functions);
  add_flux_fun<Fluid::euler, Reconstruction::dc, RiemannSolver::none>(flux_functions);
  add_flux_fun<Fluid::euler, Reconstruction::plm, RiemannSolver::hlle>(flux_functions);
  add_flux_fun<Fluid::euler, Reconstruction::ppm, RiemannSolver::hlle>(flux_functions);
  add_flux_fun<Fluid::euler, Reconstruction::weno3, RiemannSolver::hlle>(flux_functions);
  add_flux_fun<Fluid::euler, Reconstruction::limo3, RiemannSolver::hlle>(flux_functions);
  add_flux_fun<Fluid::euler, Reconstruction::wenoz, RiemannSolver::hlle>(flux_functions);
  add_flux_fun<Fluid::euler, Reconstruction::dc, RiemannSolver::hllc>(flux_functions);
  add_flux_fun<Fluid::euler, Reconstruction::plm, RiemannSolver::hllc>(flux_functions);
  add_flux_fun<Fluid::euler, Reconstruction::ppm, RiemannSolver::hllc>(flux_functions);
  add_flux_fun<Fluid::euler, Reconstruction::weno3, RiemannSolver::hllc>(flux_functions);
  add_flux_fun<Fluid::euler, Reconstruction::limo3, RiemannSolver::hllc>(flux_functions);
  add_flux_fun<Fluid::euler, Reconstruction::wenoz, RiemannSolver::hllc>(flux_functions);
  add_flux_fun<Fluid::glmmhd, Reconstruction::dc, RiemannSolver::hlle>(flux_functions);
  add_flux_fun<Fluid::glmmhd, Reconstruction::dc, RiemannSolver::none>(flux_functions);
  add_flux_fun<Fluid::glmmhd, Reconstruction::plm, RiemannSolver::hlle>(flux_functions);
  add_flux_fun<Fluid::glmmhd, Reconstruction::ppm, RiemannSolver::hlle>(flux_functions);
  add_flux_fun<Fluid::glmmhd, Reconstruction::weno3, RiemannSolver::hlle>(flux_functions);
  add_flux_fun<Fluid::glmmhd, Reconstruction::limo3, RiemannSolver::hlle>(flux_functions);
  add_flux_fun<Fluid::glmmhd, Reconstruction::wenoz, RiemannSolver::hlle>(flux_functions);
  add_flux_fun<Fluid::glmmhd, Reconstruction::dc, RiemannSolver::hlld>(flux_functions);
  add_flux_fun<Fluid::glmmhd, Reconstruction::plm, RiemannSolver::hlld>(flux_functions);
  add_flux_fun<Fluid::glmmhd, Reconstruction::ppm, RiemannSolver::hlld>(flux_functions);
  add_flux_fun<Fluid::glmmhd, Reconstruction::weno3, RiemannSolver::hlld>(flux_functions);
  add_flux_fun<Fluid::glmmhd, Reconstruction::limo3, RiemannSolver::hlld>(flux_functions);
  add_flux_fun<Fluid::glmmhd, Reconstruction::wenoz, RiemannSolver::hlld>(flux_functions);
  // Add first order recon with LLF fluxes (implemented for testing as tight loop)
  flux_functions[std::make_tuple(Fluid::euler, Reconstruction::dc, RiemannSolver::llf)] =
      Hydro::CalculateFluxesTight<Fluid::euler>;
  flux_functions[std::make_tuple(Fluid::glmmhd, Reconstruction::dc, RiemannSolver::llf)] =
      Hydro::CalculateFluxesTight<Fluid::glmmhd>;

  // flux used in all stages expect the first. First stage is set below based on integr.
  FluxFun_t *flux_other_stage = nullptr;
  flux_other_stage = flux_functions.at(std::make_tuple(fluid, recon, riemann));

  parthenon::HstVar_list hst_vars = {};
  hst_vars.emplace_back(HistoryOutputVar(parthenon::UserHistoryOperation::sum,
                                         HydroHst<Hst::idx, IDN>, "mass"));
  hst_vars.emplace_back(HistoryOutputVar(parthenon::UserHistoryOperation::sum,
                                         HydroHst<Hst::idx, IM1>, "1-mom"));
  hst_vars.emplace_back(HistoryOutputVar(parthenon::UserHistoryOperation::sum,
                                         HydroHst<Hst::idx, IM2>, "2-mom"));
  hst_vars.emplace_back(HistoryOutputVar(parthenon::UserHistoryOperation::sum,
                                         HydroHst<Hst::idx, IM3>, "3-mom"));
  hst_vars.emplace_back(
      HistoryOutputVar(parthenon::UserHistoryOperation::sum, HydroHst<Hst::ekin>, "KE"));
  hst_vars.emplace_back(HistoryOutputVar(parthenon::UserHistoryOperation::sum,
                                         HydroHst<Hst::idx, IEN>, "tot-E"));
  if (fluid == Fluid::glmmhd) {
    hst_vars.emplace_back(HistoryOutputVar(parthenon::UserHistoryOperation::sum,
                                           HydroHst<Hst::emag>, "ME"));
    hst_vars.emplace_back(HistoryOutputVar(parthenon::UserHistoryOperation::sum,
                                           HydroHst<Hst::divb>, "relDivB"));
  }
  pkg->AddParam<>(parthenon::hist_param_key, hst_vars, true);

  // not using GetOrAdd here until there's a reasonable default
  const auto nghost = pin->GetInteger("parthenon/mesh", "nghost");
  if (nghost < recon_need_nghost) {
    PARTHENON_FAIL("AthenaPK hydro: Need more ghost zones for chosen reconstruction.");
  }

  const auto integrator_str = pin->GetString("parthenon/time", "integrator");
  auto integrator = Integrator::undefined;
  FluxFun_t *flux_first_stage = flux_other_stage;

  if (integrator_str == "rk1") {
    integrator = Integrator::rk1;
  } else if (integrator_str == "rk2") {
    integrator = Integrator::rk2;
  } else if (integrator_str == "rk3") {
    integrator = Integrator::rk3;
  } else if (integrator_str == "vl2") {
    integrator = Integrator::vl2;
    // override first stage (predictor) to first order
    flux_first_stage =
        flux_functions.at(std::make_tuple(fluid, Reconstruction::dc, riemann));
  }
  pkg->AddParam<>("integrator", integrator);
  pkg->AddParam<FluxFun_t *>("flux_first_stage", flux_first_stage);
  pkg->AddParam<FluxFun_t *>("flux_other_stage", flux_other_stage);

  auto first_order_flux_correct =
      pin->GetOrAddBoolean("hydro", "first_order_flux_correct", false);
  pkg->AddParam<>("first_order_flux_correct", first_order_flux_correct);
  if (first_order_flux_correct) {
    if (fluid == Fluid::euler) {
      pkg->AddParam<FirstOrderFluxCorrectFun_t *>("first_order_flux_correct_fun",
                                                  FirstOrderFluxCorrect<Fluid::euler>);
    } else if (fluid == Fluid::glmmhd) {
      pkg->AddParam<FirstOrderFluxCorrectFun_t *>("first_order_flux_correct_fun",
                                                  FirstOrderFluxCorrect<Fluid::glmmhd>);
    }
  }

  if (pin->DoesBlockExist("units")) {
    Units units(pin, pkg);
  }

  auto eos_str = pin->GetString("hydro", "eos");
  if (eos_str == "adiabatic") {
    Real gamma = pin->GetReal("hydro", "gamma");
    pkg->AddParam<>("AdiabaticIndex", gamma);

    if (pin->DoesParameterExist("hydro", "He_mass_fraction") &&
        pkg->AllParams().hasKey("units")) {
      auto units = pkg->Param<Units>("units");
      const auto He_mass_fraction = pin->GetReal("hydro", "He_mass_fraction");
      const auto mu = 1 / (He_mass_fraction * 3. / 4. + (1 - He_mass_fraction) * 2);
      const auto mu_e = 1 / (He_mass_fraction * 2. / 4. + (1 - He_mass_fraction));
      pkg->AddParam<>("mu", mu);
      pkg->AddParam<>("mu_e", mu_e);
      pkg->AddParam<>("He_mass_fraction", He_mass_fraction);
      pkg->AddParam<>("mbar", mu * units.atomic_mass_unit());
      // Following convention in the astro community, we're using mh as unit for the mean
      // molecular weight
      pkg->AddParam<>("mbar_over_kb", mu * units.mh() / units.k_boltzmann());
    }

    // By default disable floors by setting a negative value
    Real dfloor = pin->GetOrAddReal("hydro", "dfloor", -1.0);
    Real pfloor = pin->GetOrAddReal("hydro", "pfloor", -1.0);
    Real Tfloor = pin->GetOrAddReal("hydro", "Tfloor", -1.0);
    Real efloor = Tfloor;
    if (efloor > 0.0) {
      if (!pkg->AllParams().hasKey("mbar_over_kb")) {
        PARTHENON_FAIL("Temperature floor requires units and gas composition. "
                       "Either set a 'units' block and the 'hydro/He_mass_fraction' in "
                       "input file or use a pressure floor "
                       "(defined code units) instead.");
      }
      auto mbar_over_kb = pkg->Param<Real>("mbar_over_kb");
      efloor = Tfloor / mbar_over_kb / (gamma - 1.0);
    }

    // By default disable ceilings by setting to infinity
    Real vceil =
        pin->GetOrAddReal("hydro", "vceil", std::numeric_limits<Real>::infinity());
    Real Tceil =
        pin->GetOrAddReal("hydro", "Tceil", std::numeric_limits<Real>::infinity());
    Real eceil = Tceil;
    if (eceil < std::numeric_limits<Real>::infinity()) {
      if (!pkg->AllParams().hasKey("mbar_over_kb")) {
        PARTHENON_FAIL("Temperature ceiling requires units and gas composition. "
                       "Either set a 'units' block and the 'hydro/He_mass_fraction' in "
                       "input file or use a pressure floor "
                       "(defined code units) instead.");
      }
      auto mbar_over_kb = pkg->Param<Real>("mbar_over_kb");
      eceil = Tceil / mbar_over_kb / (gamma - 1.0);
    }

    auto conduction = Conduction::none;
    auto conduction_str = pin->GetOrAddString("diffusion", "conduction", "none");
    if (conduction_str == "isotropic") {
      conduction = Conduction::isotropic;
    } else if (conduction_str == "anisotropic") {
      conduction = Conduction::anisotropic;
    } else if (conduction_str != "none") {
      PARTHENON_FAIL(
          "Unknown conduction method. Options are: none, isotropic, anisotropic");
    }
    // If conduction is enabled, process supported coefficients
    if (conduction != Conduction::none) {
      auto conduction_coeff_str =
          pin->GetOrAddString("diffusion", "conduction_coeff", "none");
      auto conduction_coeff = ConductionCoeff::none;

      // Saturated conduction factor to account for "uncertainty", see
      // Cowie & McKee 77 and a value of 0.3 is typical chosen (though using "weak
      // evidence", see Balbus & MacKee 1982 and Max, McKee, and Mead 1980).
      const auto conduction_sat_phi =
          pin->GetOrAddReal("diffusion", "conduction_sat_phi", 0.3);
      Real conduction_sat_prefac = 0.0;

      if (conduction_coeff_str == "spitzer") {
        if (!pkg->AllParams().hasKey("mbar")) {
          PARTHENON_FAIL("Spitzer thermal conduction requires units and gas composition. "
                         "Please set a 'units' block and the 'hydro/He_mass_fraction' in "
                         "the input file.");
        }
        conduction_coeff = ConductionCoeff::spitzer;

<<<<<<< HEAD
=======
        // Default value assume fully ionized hydrogen plasma with Coulomb logarithm of 40
        // to approximate ICM conditions, i.e., 1.84e-5/ln Lambda = 4.6e-7.
>>>>>>> 3daf5c91
        Real spitzer_coeff =
            pin->GetOrAddReal("diffusion", "spitzer_cond_in_erg_by_s_K_cm", 4.6e-7);
        // Convert to code units. No temp conversion as [T_phys] = [T_code].
        auto units = pkg->Param<Units>("units");
        spitzer_coeff *= units.erg() / (units.s() * units.cm());

        const auto mbar = pkg->Param<Real>("mbar");
        auto thermal_diff =
            ThermalDiffusivity(conduction, conduction_coeff, spitzer_coeff, mbar,
                               units.electron_mass(), units.k_boltzmann());
        pkg->AddParam<>("thermal_diff", thermal_diff);

        const auto mu = pkg->Param<Real>("mu");
<<<<<<< HEAD
=======
        // 6.86 again assumes a fully ionized hydrogen plasma in agreement with
        // the assumptions above (technically this means mu = 0.5) and can be derived
        // from eq (7) in CM77 assuming T_e = T_i.
>>>>>>> 3daf5c91
        conduction_sat_prefac = 6.86 * std::sqrt(mu) * conduction_sat_phi;

      } else if (conduction_coeff_str == "fixed") {
        conduction_coeff = ConductionCoeff::fixed;
        Real thermal_diff_coeff_code =
            pin->GetReal("diffusion", "thermal_diff_coeff_code");
        auto thermal_diff = ThermalDiffusivity(conduction, conduction_coeff,
                                               thermal_diff_coeff_code, 0.0, 0.0, 0.0);
        pkg->AddParam<>("thermal_diff", thermal_diff);
<<<<<<< HEAD
=======
        // 5.0 prefactor comes from eq (8) in Cowie & McKee 1977
        // https://doi.org/10.1086/154911
>>>>>>> 3daf5c91
        conduction_sat_prefac = 5.0 * conduction_sat_phi;

      } else {
        PARTHENON_FAIL("Thermal conduction is enabled but no coefficient is set. Please "
                       "set diffusion/conduction_coeff to either 'spitzer' or 'fixed'");
      }
      PARTHENON_REQUIRE(conduction_sat_prefac != 0.0,
                        "Saturated thermal conduction prefactor uninitialized.");
      pkg->AddParam<>("conduction_sat_prefac", conduction_sat_prefac);
    }
    pkg->AddParam<>("conduction", conduction);

<<<<<<< HEAD
    auto viscosity = Viscosity::none;
    auto viscosity_str = pin->GetOrAddString("diffusion", "viscosity", "none");
    if (viscosity_str == "isotropic") {
      viscosity = Viscosity::isotropic;
    } else if (viscosity_str == "anisotropic") {
      viscosity = Viscosity::anisotropic;
    } else if (viscosity_str != "none") {
      PARTHENON_FAIL(
          "Unknown viscosity method. Options are: none, isotropic, anisotropic");
    }
    // If viscosity is enabled, process supported coefficients
    if (viscosity != Viscosity::none) {
      auto viscosity_coeff_str =
          pin->GetOrAddString("diffusion", "viscosity_coeff", "none");
      auto viscosity_coeff = ViscosityCoeff::none;

      if (viscosity_coeff_str == "spitzer") {
        if (!pkg->AllParams().hasKey("mbar")) {
          PARTHENON_FAIL("Spitzer viscosity requires units and gas composition. "
                         "Please set a 'units' block and the 'hydro/He_mass_fraction' in "
                         "the input file.");
        }
        viscosity_coeff = ViscosityCoeff::spitzer;

        // TODO(pgrete) fix coeff
        Real spitzer_coeff =
            pin->GetOrAddReal("diffusion", "spitzer_visc_in_erg_by_s_K_cm", 4.6e-7);
        // Convert to code units. No temp conversion as [T_phys] = [T_code].
        auto units = pkg->Param<Units>("units");
        spitzer_coeff *= units.erg() / (units.s() * units.cm());

        const auto mbar = pkg->Param<Real>("mbar");
        auto mom_diff =
            MomentumDiffusivity(viscosity, viscosity_coeff, spitzer_coeff, mbar,
                                units.electron_mass(), units.k_boltzmann());
        pkg->AddParam<>("mom_diff", mom_diff);

      } else if (viscosity_coeff_str == "fixed") {
        viscosity_coeff = ViscosityCoeff::fixed;
        Real mom_diff_coeff_code = pin->GetReal("diffusion", "mom_diff_coeff_code");
        auto mom_diff = MomentumDiffusivity(viscosity, viscosity_coeff,
                                            mom_diff_coeff_code, 0.0, 0.0, 0.0);
        pkg->AddParam<>("mom_diff", mom_diff);

      } else {
        PARTHENON_FAIL("Viscosity is enabled but no coefficient is set. Please "
                       "set diffusion/viscosity_coeff to either 'spitzer' or 'fixed'");
      }
    }
    pkg->AddParam<>("viscosity", viscosity);

    auto resistivity = Resistivity::none;
    auto resistivity_str = pin->GetOrAddString("diffusion", "resistivity", "none");
    if (resistivity_str == "isotropic") {
      resistivity = Resistivity::isotropic;
    } else if (resistivity_str != "none") {
      PARTHENON_FAIL("Unknown resistivity method. Options are: none, isotropic");
    }
    // If resistivity is enabled, process supported coefficients
    if (resistivity != Resistivity::none) {
      auto resistivity_coeff_str =
          pin->GetOrAddString("diffusion", "resistivity_coeff", "none");
      auto resistivity_coeff = ResistivityCoeff::none;

      if (resistivity_coeff_str == "spitzer") {
        if (!pkg->AllParams().hasKey("mbar")) {
          PARTHENON_FAIL("Spitzer resistivity requires units and gas composition. "
                         "Please set a 'units' block and the 'hydro/He_mass_fraction' in "
                         "the input file.");
        }
        resistivity_coeff = ResistivityCoeff::spitzer;

        // TODO(pgrete) fix coeff
        Real spitzer_coeff =
            pin->GetOrAddReal("diffusion", "spitzer_resist_in_erg_by_s_K_cm", 4.6e-7);
        // Convert to code units. No temp conversion as [T_phys] = [T_code].
        auto units = pkg->Param<Units>("units");
        spitzer_coeff *= units.erg() / (units.s() * units.cm());

        const auto mbar = pkg->Param<Real>("mbar");
        auto ohm_diff =
            OhmicDiffusivity(resistivity, resistivity_coeff, spitzer_coeff, mbar,
                             units.electron_mass(), units.k_boltzmann());
        pkg->AddParam<>("ohm_diff", ohm_diff);

      } else if (resistivity_coeff_str == "fixed") {
        resistivity_coeff = ResistivityCoeff::fixed;
        Real ohm_diff_coeff_code = pin->GetReal("diffusion", "ohm_diff_coeff_code");
        auto ohm_diff = OhmicDiffusivity(resistivity, resistivity_coeff,
                                         ohm_diff_coeff_code, 0.0, 0.0, 0.0);
        pkg->AddParam<>("ohm_diff", ohm_diff);

      } else {
        PARTHENON_FAIL("Resistivity is enabled but no coefficient is set. Please "
                       "set diffusion/resistivity_coeff to either 'spitzer' or 'fixed'");
      }
    }
    pkg->AddParam<>("resistivity", resistivity);

=======
>>>>>>> 3daf5c91
    auto diffint_str = pin->GetOrAddString("diffusion", "integrator", "none");
    auto diffint = DiffInt::none;
    if (diffint_str == "unsplit") {
      diffint = DiffInt::unsplit;
    } else if (diffint_str == "rkl2") {
      diffint = DiffInt::rkl2;
      auto rkl2_dt_ratio = pin->GetOrAddReal("diffusion", "rkl2_max_dt_ratio", -1.0);
      pkg->AddParam<>("rkl2_max_dt_ratio", rkl2_dt_ratio);
    } else if (diffint_str != "none") {
      PARTHENON_FAIL("AthenaPK unknown integration method for diffusion processes. "
                     "Options are: none, unsplit, rkl2");
    }
    if (diffint != DiffInt::none) {
      pkg->AddParam<Real>("dt_diff", 0.0, true); // diffusive timestep constraint
<<<<<<< HEAD
      // As in Athena++ a cfl safety factor is also applied to the theoretical limit.
      // By default it is equal to the hyperbolic cfl.
      auto cfl_diff = pin->GetOrAddReal("diffusion", "cfl", pkg->Param<Real>("cfl"));
      pkg->AddParam<>("cfl_diff", cfl_diff);
=======
>>>>>>> 3daf5c91
    }
    pkg->AddParam<>("diffint", diffint);

    if (fluid == Fluid::euler) {
      AdiabaticHydroEOS eos(pfloor, dfloor, efloor, vceil, eceil, gamma);
      pkg->AddParam<>("eos", eos);
      pkg->FillDerivedMesh = ConsToPrim<AdiabaticHydroEOS>;
      pkg->EstimateTimestepMesh = EstimateTimestep<Fluid::euler>;
    } else if (fluid == Fluid::glmmhd) {
      AdiabaticGLMMHDEOS eos(pfloor, dfloor, efloor, vceil, eceil, gamma);
      pkg->AddParam<>("eos", eos);
      pkg->FillDerivedMesh = ConsToPrim<AdiabaticGLMMHDEOS>;
      pkg->EstimateTimestepMesh = EstimateTimestep<Fluid::glmmhd>;
    }
  } else {
    PARTHENON_FAIL("AthenaPK hydro: Unknown EOS");
  }

  /************************************************************
   * Read Tabular Cooling
   ************************************************************/

  const auto enable_cooling_str =
      pin->GetOrAddString("cooling", "enable_cooling", "none");

  auto cooling = Cooling::none;
  if (enable_cooling_str == "tabular") {
    cooling = Cooling::tabular;
  } else if (enable_cooling_str != "none") {
    PARTHENON_FAIL("AthenaPK hydro: Unknown cooling string. Supported options are "
                   "'none' and 'tabular'");
  }
  pkg->AddParam<>("enable_cooling", cooling);

  if (cooling == Cooling::tabular) {
    TabularCooling tabular_cooling(pin, pkg);
    pkg->AddParam<>("tabular_cooling", tabular_cooling);
  }

  auto scratch_level = pin->GetOrAddInteger("hydro", "scratch_level", 0);
  pkg->AddParam("scratch_level", scratch_level);

  auto nscalars = pin->GetOrAddInteger("hydro", "nscalars", 0);
  pkg->AddParam("nscalars", nscalars);

  std::vector<std::string> cons_labels(nhydro);
  cons_labels[IDN] = "density";
  cons_labels[IM1] = "momentum_density_1";
  cons_labels[IM2] = "momentum_density_2";
  cons_labels[IM3] = "momentum_density_3";
  cons_labels[IEN] = "total_energy_density";
  if (fluid == Fluid::glmmhd) {
    cons_labels[IB1] = "magnetic_field_1";
    cons_labels[IB2] = "magnetic_field_2";
    cons_labels[IB3] = "magnetic_field_3";
    cons_labels[IPS] = "magnetic_psi";
  }

  // TODO(pgrete) check if this could be "one-copy" for two stage SSP integrators
  std::vector<std::string> prim_labels(nhydro);
  prim_labels[IDN] = "density";
  prim_labels[IV1] = "velocity_1";
  prim_labels[IV2] = "velocity_2";
  prim_labels[IV3] = "velocity_3";
  prim_labels[IPR] = "pressure";
  if (fluid == Fluid::glmmhd) {
    prim_labels[IB1] = "magnetic_field_1";
    prim_labels[IB2] = "magnetic_field_2";
    prim_labels[IB3] = "magnetic_field_3";
    prim_labels[IPS] = "magnetic_psi";
  }
  for (auto i = 0; i < nscalars; i++) {
    cons_labels.emplace_back("scalar_density_" + std::to_string(i));
    prim_labels.emplace_back("scalar_" + std::to_string(i));
  }

  Metadata m(
      {Metadata::Cell, Metadata::Independent, Metadata::FillGhost, Metadata::WithFluxes},
      std::vector<int>({nhydro + nscalars}), cons_labels);
  m.RegisterRefinementOps<refinement_ops::ProlongateCellMinModMultiD,
                          parthenon::refinement_ops::RestrictAverage>();
  pkg->AddField("cons", m);

  m = Metadata({Metadata::Cell, Metadata::Derived}, std::vector<int>({nhydro + nscalars}),
               prim_labels);
  pkg->AddField("prim", m);

  const auto refine_str = pin->GetOrAddString("refinement", "type", "unset");
  if (refine_str == "pressure_gradient") {
    pkg->CheckRefinementBlock = refinement::gradient::PressureGradient;
    const auto thr = pin->GetOrAddReal("refinement", "threshold_pressure_gradient", 0.0);
    PARTHENON_REQUIRE(thr > 0.,
                      "Make sure to set refinement/threshold_pressure_gradient >0.");
    pkg->AddParam<Real>("refinement/threshold_pressure_gradient", thr);
  } else if (refine_str == "xyvelocity_gradient") {
    pkg->CheckRefinementBlock = refinement::gradient::VelocityGradient;
    const auto thr =
        pin->GetOrAddReal("refinement", "threshold_xyvelocity_gradient", 0.0);
    PARTHENON_REQUIRE(thr > 0.,
                      "Make sure to set refinement/threshold_xyvelocity_gradient >0.");
    pkg->AddParam<Real>("refinement/threshold_xyvelocity_gradient", thr);
  } else if (refine_str == "maxdensity") {
    pkg->CheckRefinementBlock = refinement::other::MaxDensity;
    const auto deref_below =
        pin->GetOrAddReal("refinement", "maxdensity_deref_below", 0.0);
    const auto refine_above =
        pin->GetOrAddReal("refinement", "maxdensity_refine_above", 0.0);
    PARTHENON_REQUIRE(deref_below > 0.,
                      "Make sure to set refinement/maxdensity_deref_below > 0.");
    PARTHENON_REQUIRE(refine_above > 0.,
                      "Make sure to set refinement/maxdensity_refine_above > 0.");
    PARTHENON_REQUIRE(deref_below < refine_above,
                      "Make sure to set refinement/maxdensity_deref_below < "
                      "refinement/maxdensity_refine_above");
    pkg->AddParam<Real>("refinement/maxdensity_deref_below", deref_below);
    pkg->AddParam<Real>("refinement/maxdensity_refine_above", refine_above);
  } else if (refine_str == "user") {
    pkg->CheckRefinementBlock = Hydro::ProblemCheckRefinementBlock;
  }

  if (ProblemInitPackageData != nullptr) {
    ProblemInitPackageData(pin, pkg.get());
  }

  return pkg;
}

template <Fluid fluid>
Real EstimateHyperbolicTimestep(MeshData<Real> *md) {
  // get to package via first block in Meshdata (which exists by construction)
  auto hydro_pkg = md->GetBlockData(0)->GetBlockPointer()->packages.Get("Hydro");
  const auto &cfl_hyp = hydro_pkg->Param<Real>("cfl");
  const auto &prim_pack = md->PackVariables(std::vector<std::string>{"prim"});
  const auto &eos_ =
      hydro_pkg->Param<typename std::conditional<fluid == Fluid::euler, AdiabaticHydroEOS,
                                                 AdiabaticGLMMHDEOS>::type>("eos");

  IndexRange ib = md->GetBlockData(0)->GetBoundsI(IndexDomain::interior);
  IndexRange jb = md->GetBlockData(0)->GetBoundsJ(IndexDomain::interior);
  IndexRange kb = md->GetBlockData(0)->GetBoundsK(IndexDomain::interior);

  Real min_dt_hyperbolic = std::numeric_limits<Real>::max();

  const auto ndim_ = prim_pack.GetNdim();
  Kokkos::parallel_reduce(
      "EstimateHyperbolicTimestep",
      Kokkos::MDRangePolicy<Kokkos::Rank<4>>(
          DevExecSpace(), {0, kb.s, jb.s, ib.s},
          {prim_pack.GetDim(5), kb.e + 1, jb.e + 1, ib.e + 1},
          {1, 1, 1, ib.e + 1 - ib.s}),
      KOKKOS_LAMBDA(const int b, const int k, const int j, const int i, Real &min_dt) {
        const auto &prim = prim_pack(b);
        const auto &coords = prim_pack.GetCoords(b);
        // Need to reference variables here so that they are properly caught by
        // nvcc, which cannot determine captured variables only used within constexpr if.
        const auto &ndim = ndim_;
        const auto &eos = eos_;

        Real w[(NHYDRO)];
        w[IDN] = prim(IDN, k, j, i);
        w[IV1] = prim(IV1, k, j, i);
        w[IV2] = prim(IV2, k, j, i);
        w[IV3] = prim(IV3, k, j, i);
        w[IPR] = prim(IPR, k, j, i);
        Real lambda_max_x, lambda_max_y, lambda_max_z;
        if constexpr (fluid == Fluid::euler) {
          lambda_max_x = eos.SoundSpeed(w);
          lambda_max_y = lambda_max_x;
          lambda_max_z = lambda_max_x;

        } else if constexpr (fluid == Fluid::glmmhd) {
          lambda_max_x = eos.FastMagnetosonicSpeed(
              w[IDN], w[IPR], prim(IB1, k, j, i), prim(IB2, k, j, i), prim(IB3, k, j, i));
          if (ndim > 1) {
            lambda_max_y =
                eos.FastMagnetosonicSpeed(w[IDN], w[IPR], prim(IB2, k, j, i),
                                          prim(IB3, k, j, i), prim(IB1, k, j, i));
          }
          if (ndim > 2) {
            lambda_max_z =
                eos.FastMagnetosonicSpeed(w[IDN], w[IPR], prim(IB3, k, j, i),
                                          prim(IB1, k, j, i), prim(IB2, k, j, i));
          }
        } else {
          PARTHENON_FAIL("Unknown fluid in EstimateTimestep");
        }
        min_dt = fmin(min_dt, coords.Dxc<1>(k, j, i) / (fabs(w[IV1]) + lambda_max_x));
        if (ndim > 1) {
          min_dt = fmin(min_dt, coords.Dxc<2>(k, j, i) / (fabs(w[IV2]) + lambda_max_y));
        }
        if (ndim > 2) {
          min_dt = fmin(min_dt, coords.Dxc<3>(k, j, i) / (fabs(w[IV3]) + lambda_max_z));
        }
      },
      Kokkos::Min<Real>(min_dt_hyperbolic));

  // TODO(pgrete) THIS WORKAROUND IS NOT THREAD SAFE (though this will only become
  // relevant once parthenon uses host-multithreading in the driver).
  // We need to save the the hyperbolic part to recover it later as
  // the divergence cleaning speed is only limited in relation to the other
  // hyperbolic signal speeds and not by (potentially more restrictive) diffusive
  // processes.
  if constexpr (fluid == Fluid::glmmhd) {
    auto dt_hyp_pkg = hydro_pkg->Param<Real>("dt_hyp");
    if (cfl_hyp * min_dt_hyperbolic < dt_hyp_pkg) {
      hydro_pkg->UpdateParam("dt_hyp", cfl_hyp * min_dt_hyperbolic);
    }
  }
  return cfl_hyp * min_dt_hyperbolic;
}

// provide the routine that estimates a stable timestep for this package
template <Fluid fluid>
Real EstimateTimestep(MeshData<Real> *md) {
  // get to package via first block in Meshdata (which exists by construction)
  auto hydro_pkg = md->GetBlockData(0)->GetBlockPointer()->packages.Get("Hydro");
  auto min_dt = std::numeric_limits<Real>::max();

  if (hydro_pkg->Param<bool>("calc_dt_hyp")) {
    min_dt = std::min(min_dt, EstimateHyperbolicTimestep<fluid>(md));
  }

  const auto &enable_cooling = hydro_pkg->Param<Cooling>("enable_cooling");

  if (enable_cooling == Cooling::tabular) {
    const TabularCooling &tabular_cooling =
        hydro_pkg->Param<TabularCooling>("tabular_cooling");

    min_dt = std::min(min_dt, tabular_cooling.EstimateTimeStep(md));
  }

  // For RKL2 STS, the diffusive timestep is calculated separately in the driver
<<<<<<< HEAD
  if (hydro_pkg->Param<DiffInt>("diffint") == DiffInt::unsplit) {
    if (hydro_pkg->Param<Conduction>("conduction") != Conduction::none) {
      min_dt = std::min(min_dt, EstimateConductionTimestep(md));
    }
    if (hydro_pkg->Param<Viscosity>("viscosity") != Viscosity::none) {
      min_dt = std::min(min_dt, EstimateViscosityTimestep(md));
    }
    if (hydro_pkg->Param<Resistivity>("resistivity") != Resistivity::none) {
      min_dt = std::min(min_dt, EstimateResistivityTimestep(md));
    }
=======
  if ((hydro_pkg->Param<DiffInt>("diffint") == DiffInt::unsplit) &&
      (hydro_pkg->Param<Conduction>("conduction") != Conduction::none)) {
    min_dt = std::min(min_dt, EstimateConductionTimestep(md));
>>>>>>> 3daf5c91
  }

  if (ProblemEstimateTimestep != nullptr) {
    min_dt = std::min(min_dt, ProblemEstimateTimestep(md));
  }

  // maximum user dt
  const auto max_dt = hydro_pkg->Param<Real>("max_dt");
  if (max_dt > 0.0) {
    min_dt = std::min(min_dt, max_dt);
  }

  return min_dt;
}

// Calculate fluxes using a tightly nested 3D loop over the entire block.
// Currently only used for testing the LLF Riemann solver used in first-order flux corr.
template <Fluid fluid>
TaskStatus CalculateFluxesTight(std::shared_ptr<MeshData<Real>> &md) {
  auto pmb = md->GetBlockData(0)->GetBlockPointer();
  IndexRange ib = pmb->cellbounds.GetBoundsI(IndexDomain::interior);
  IndexRange jb = pmb->cellbounds.GetBoundsJ(IndexDomain::interior);
  IndexRange kb = pmb->cellbounds.GetBoundsK(IndexDomain::interior);

  std::vector<parthenon::MetadataFlag> flags_ind({Metadata::Independent});
  auto cons_in = md->PackVariablesAndFluxes(flags_ind);
  auto pkg = pmb->packages.Get("Hydro");

  const auto &eos =
      pkg->Param<typename std::conditional<fluid == Fluid::euler, AdiabaticHydroEOS,
                                           AdiabaticGLMMHDEOS>::type>("eos");

  // Hyperbolic divergence cleaning speed for GLM MHD
  Real c_h = 0.0;
  if (fluid == Fluid::glmmhd) {
    c_h = pkg->Param<Real>("c_h");
  }
  // TODO(pgrete) fix scalar fluxes, too
  auto const &prim_in = md->PackVariables(std::vector<std::string>{"prim"});

  const int ndim = pmb->pmy_mesh->ndim;
  auto riemann = Riemann<fluid, RiemannSolver::llf>();
  // loop bounds are chosen so that all active fluxes are calculated
  parthenon::par_for(
      DEFAULT_LOOP_PATTERN, "DC LLF fluxes", parthenon::DevExecSpace(), 0,
      cons_in.GetDim(5) - 1, kb.s, kb.e + 1, jb.s, jb.e + 1, ib.s, ib.e + 1,
      KOKKOS_LAMBDA(const int b, const int k, const int j, const int i) {
        auto &cons = cons_in(b);
        const auto &prim = prim_in(b);
        riemann.Solve(eos, k, j, i, IV1, prim, cons, c_h);
        if (ndim >= 2) {
          riemann.Solve(eos, k, j, i, IV2, prim, cons, c_h);
        }
        if (ndim >= 3) {
          riemann.Solve(eos, k, j, i, IV3, prim, cons, c_h);
        }
      });

  return TaskStatus::complete;
}

// Calculate fluxes using scratch pad memory, i.e., over cached pencils in i-dir.
template <Fluid fluid, Reconstruction recon, RiemannSolver rsolver>
TaskStatus CalculateFluxes(std::shared_ptr<MeshData<Real>> &md) {
  auto pmb = md->GetBlockData(0)->GetBlockPointer();
  IndexRange ib = pmb->cellbounds.GetBoundsI(IndexDomain::interior);
  IndexRange jb = pmb->cellbounds.GetBoundsJ(IndexDomain::interior);
  IndexRange kb = pmb->cellbounds.GetBoundsK(IndexDomain::interior);
  int il, iu, jl, ju, kl, ku;
  jl = jb.s, ju = jb.e, kl = kb.s, ku = kb.e;
  // TODO(pgrete): are these looop limits are likely too large for 2nd order
  if (pmb->block_size.nx(X2DIR) > 1) {
    if (pmb->block_size.nx(X3DIR) == 1) // 2D
      jl = jb.s - 1, ju = jb.e + 1, kl = kb.s, ku = kb.e;
    else // 3D
      jl = jb.s - 1, ju = jb.e + 1, kl = kb.s - 1, ku = kb.e + 1;
  }

  std::vector<parthenon::MetadataFlag> flags_ind({Metadata::Independent});
  auto cons_in = md->PackVariablesAndFluxes(flags_ind);
  auto pkg = pmb->packages.Get("Hydro");
  const auto nhydro = pkg->Param<int>("nhydro");
  const auto nscalars = pkg->Param<int>("nscalars");

  const auto &eos =
      pkg->Param<typename std::conditional<fluid == Fluid::euler, AdiabaticHydroEOS,
                                           AdiabaticGLMMHDEOS>::type>("eos");

  auto num_scratch_vars = nhydro + nscalars;

  // Hyperbolic divergence cleaning speed for GLM MHD
  Real c_h = 0.0;
  if (fluid == Fluid::glmmhd) {
    c_h = pkg->Param<Real>("c_h");
  }

  auto const &prim_in = md->PackVariables(std::vector<std::string>{"prim"});

  const int scratch_level =
      pkg->Param<int>("scratch_level"); // 0 is actual scratch (tiny); 1 is HBM
  const int nx1 = pmb->cellbounds.ncellsi(IndexDomain::entire);

  size_t scratch_size_in_bytes =
      parthenon::ScratchPad2D<Real>::shmem_size(num_scratch_vars, nx1) * 2;

  auto riemann = Riemann<fluid, rsolver>();

  parthenon::par_for_outer(
      DEFAULT_OUTER_LOOP_PATTERN, "x1 flux", DevExecSpace(), scratch_size_in_bytes,
      scratch_level, 0, cons_in.GetDim(5) - 1, kl, ku, jl, ju,
      KOKKOS_LAMBDA(parthenon::team_mbr_t member, const int b, const int k, const int j) {
        const auto &prim = prim_in(b);
        auto &cons = cons_in(b);
        parthenon::ScratchPad2D<Real> wl(member.team_scratch(scratch_level),
                                         num_scratch_vars, nx1);
        parthenon::ScratchPad2D<Real> wr(member.team_scratch(scratch_level),
                                         num_scratch_vars, nx1);
        // get reconstructed state on faces
        Reconstruct<recon, X1DIR>(member, k, j, ib.s - 1, ib.e + 1, prim, wl, wr);
        // Sync all threads in the team so that scratch memory is consistent
        member.team_barrier();

        riemann.Solve(member, k, j, ib.s, ib.e + 1, IV1, wl, wr, cons, eos, c_h);
        member.team_barrier();

        // Passive scalar fluxes
        for (auto n = nhydro; n < nhydro + nscalars; ++n) {
          parthenon::par_for_inner(member, ib.s, ib.e + 1, [&](const int i) {
            if (cons.flux(IV1, IDN, k, j, i) >= 0.0) {
              cons.flux(IV1, n, k, j, i) = cons.flux(IV1, IDN, k, j, i) * wl(n, i);
            } else {
              cons.flux(IV1, n, k, j, i) = cons.flux(IV1, IDN, k, j, i) * wr(n, i);
            }
          });
        }
      });

  //--------------------------------------------------------------------------------------
  // j-direction
  if (pmb->pmy_mesh->ndim >= 2) {
    scratch_size_in_bytes =
        parthenon::ScratchPad2D<Real>::shmem_size(num_scratch_vars, nx1) * 3;
    // set the loop limits
    il = ib.s - 1, iu = ib.e + 1, kl = kb.s, ku = kb.e;
    if (pmb->block_size.nx(X3DIR) == 1) // 2D
      kl = kb.s, ku = kb.e;
    else // 3D
      kl = kb.s - 1, ku = kb.e + 1;

    parthenon::par_for_outer(
        DEFAULT_OUTER_LOOP_PATTERN, "x2 flux", DevExecSpace(), scratch_size_in_bytes,
        scratch_level, 0, cons_in.GetDim(5) - 1, kl, ku,
        KOKKOS_LAMBDA(parthenon::team_mbr_t member, const int b, const int k) {
          const auto &prim = prim_in(b);
          auto &cons = cons_in(b);
          parthenon::ScratchPad2D<Real> wl(member.team_scratch(scratch_level),
                                           num_scratch_vars, nx1);
          parthenon::ScratchPad2D<Real> wr(member.team_scratch(scratch_level),
                                           num_scratch_vars, nx1);
          parthenon::ScratchPad2D<Real> wlb(member.team_scratch(scratch_level),
                                            num_scratch_vars, nx1);
          for (int j = jb.s - 1; j <= jb.e + 1; ++j) {
            // reconstruct L/R states at j
            Reconstruct<recon, X2DIR>(member, k, j, il, iu, prim, wlb, wr);
            // Sync all threads in the team so that scratch memory is consistent
            member.team_barrier();

            if (j > jb.s - 1) {
              riemann.Solve(member, k, j, il, iu, IV2, wl, wr, cons, eos, c_h);
              member.team_barrier();

              // Passive scalar fluxes
              for (auto n = nhydro; n < nhydro + nscalars; ++n) {
                parthenon::par_for_inner(member, il, iu, [&](const int i) {
                  if (cons.flux(IV2, IDN, k, j, i) >= 0.0) {
                    cons.flux(IV2, n, k, j, i) = cons.flux(IV2, IDN, k, j, i) * wl(n, i);
                  } else {
                    cons.flux(IV2, n, k, j, i) = cons.flux(IV2, IDN, k, j, i) * wr(n, i);
                  }
                });
              }
              member.team_barrier();
            }

            // swap the arrays for the next step
            auto *tmp = wl.data();
            wl.assign_data(wlb.data());
            wlb.assign_data(tmp);
          }
        });
  }
  //--------------------------------------------------------------------------------------
  // k-direction
  if (pmb->pmy_mesh->ndim >= 3) {
    // set the loop limits
    il = ib.s - 1, iu = ib.e + 1, jl = jb.s - 1, ju = jb.e + 1;

    parthenon::par_for_outer(
        DEFAULT_OUTER_LOOP_PATTERN, "x3 flux", DevExecSpace(), scratch_size_in_bytes,
        scratch_level, 0, cons_in.GetDim(5) - 1, jl, ju,
        KOKKOS_LAMBDA(parthenon::team_mbr_t member, const int b, const int j) {
          const auto &prim = prim_in(b);
          auto &cons = cons_in(b);
          parthenon::ScratchPad2D<Real> wl(member.team_scratch(scratch_level),
                                           num_scratch_vars, nx1);
          parthenon::ScratchPad2D<Real> wr(member.team_scratch(scratch_level),
                                           num_scratch_vars, nx1);
          parthenon::ScratchPad2D<Real> wlb(member.team_scratch(scratch_level),
                                            num_scratch_vars, nx1);
          for (int k = kb.s - 1; k <= kb.e + 1; ++k) {
            // reconstruct L/R states at j
            Reconstruct<recon, X3DIR>(member, k, j, il, iu, prim, wlb, wr);
            // Sync all threads in the team so that scratch memory is consistent
            member.team_barrier();

            if (k > kb.s - 1) {
              riemann.Solve(member, k, j, il, iu, IV3, wl, wr, cons, eos, c_h);
              member.team_barrier();

              // Passive scalar fluxes
              for (auto n = nhydro; n < nhydro + nscalars; ++n) {
                parthenon::par_for_inner(member, il, iu, [&](const int i) {
                  if (cons.flux(IV3, IDN, k, j, i) >= 0.0) {
                    cons.flux(IV3, n, k, j, i) = cons.flux(IV3, IDN, k, j, i) * wl(n, i);
                  } else {
                    cons.flux(IV3, n, k, j, i) = cons.flux(IV3, IDN, k, j, i) * wr(n, i);
                  }
                });
              }
              member.team_barrier();
            }
            // swap the arrays for the next step
            auto *tmp = wl.data();
            wl.assign_data(wlb.data());
            wlb.assign_data(tmp);
          }
        });
  }

  const auto &diffint = pkg->Param<DiffInt>("diffint");
  if (diffint == DiffInt::unsplit) {
    CalcDiffFluxes(pkg.get(), md.get());
  }

  return TaskStatus::complete;
}

// Apply first order flux correction, i.e., use first order reconstruction and a
// diffusive LLF Riemann solver if a negative density or energy density is expected.
// The current implementation is computationally not the most efficient one, but works
// for all standard integrators (rk1, rk2, rk3, and vl) and with and without AMR.
// In principle, without AMR one could directly use the results from the actual
// flux divergence call.
// However, with AMR (and coarse/fine flux correction) we need to correct the local
// fluxes first before calling coarse/fine flux correction.
// In addition, it may be enough to call first order flux correction once at the
// final stage (rather than at every stage as right row).
// However, this'd require an additional register to store the initial state and
// we should first evaluate where the tradeoff between extra computational costs
// (multiple calls) versus extra memory usage is.
template <Fluid fluid>
TaskStatus FirstOrderFluxCorrect(MeshData<Real> *u0_data, MeshData<Real> *u1_data,
                                 const Real gam0_, const Real gam1_,
                                 const Real beta_dt_) {
  // Work around for CUDA <=11.6
  const Real gam0 = gam0_;
  const Real gam1 = gam1_;
  const Real beta_dt = beta_dt_;

  auto pmb = u0_data->GetBlockData(0)->GetBlockPointer();
  IndexRange ib = pmb->cellbounds.GetBoundsI(IndexDomain::interior);
  IndexRange jb = pmb->cellbounds.GetBoundsJ(IndexDomain::interior);
  IndexRange kb = pmb->cellbounds.GetBoundsK(IndexDomain::interior);

  std::vector<parthenon::MetadataFlag> flags_ind({Metadata::Independent});
  auto u0_cons_pack = u0_data->PackVariablesAndFluxes(flags_ind);
  auto const &u0_prim_pack = u0_data->PackVariables(std::vector<std::string>{"prim"});
  auto u1_cons_pack = u1_data->PackVariablesAndFluxes(flags_ind);
  auto pkg = pmb->packages.Get("Hydro");

  const auto &eos =
      pkg->Param<typename std::conditional<fluid == Fluid::euler, AdiabaticHydroEOS,
                                           AdiabaticGLMMHDEOS>::type>("eos");

  // Hyperbolic divergence cleaning speed for GLM MHD
  Real c_h = 0.0;
  if (fluid == Fluid::glmmhd) {
    c_h = pkg->Param<Real>("c_h");
  }

  const int ndim = pmb->pmy_mesh->ndim;

  constexpr auto NVAR = GetNVars<fluid>();

  auto riemann = Riemann<fluid, RiemannSolver::llf>();

  std::int64_t num_corrected, num_need_floor;
  // Potentially need multiple attempts as flux correction corrects 6 (in 3D) fluxes
  // of a single cell at the same time. So the neighboring cells need to be rechecked with
  // the corrected fluxes as the corrected fluxes in one cell may result in the need to
  // correct all the fluxes of an originally "good" neighboring cell.
  size_t num_attempts = 0;
  do {
    num_corrected = 0;

    Kokkos::parallel_reduce(
        "FirstOrderFluxCorrect",
        Kokkos::MDRangePolicy<Kokkos::Rank<4>>(
            DevExecSpace(), {0, kb.s, jb.s, ib.s},
            {u0_cons_pack.GetDim(5), kb.e + 1, jb.e + 1, ib.e + 1},
            {1, 1, 1, ib.e + 1 - ib.s}),
        KOKKOS_LAMBDA(const int b, const int k, const int j, const int i,
                      std::int64_t &lnum_corrected, std::int64_t &lnum_need_floor) {
          const auto &coords = u0_cons_pack.GetCoords(b);
          const auto &u0_prim = u0_prim_pack(b);
          auto &u0_cons = u0_cons_pack(b);

          // In principle, the u_cons.fluxes could be updated in parallel by a different
          // thread resulting in a race conditon here.
          // However, if the fluxes of a cell have been updated (anywhere) then the entire
          // kernel will be called again anyway, and, at that point the already fixed
          // u0_cons.fluxes will automaticlly be used here.
          Real new_cons[NVAR];
          for (auto v = 0; v < NVAR; v++) {
            new_cons[v] =
                gam0 * u0_cons(v, k, j, i) + gam1 * u1_cons_pack(b, v, k, j, i) +
                beta_dt *
                    parthenon::Update::FluxDivHelper(v, k, j, i, ndim, coords, u0_cons);
          }

          // no need to include gamma - 1 as we only care for negative values
          auto new_p =
              new_cons[IEN] -
              0.5 * (SQR(new_cons[IM1]) + SQR(new_cons[IM2]) + SQR(new_cons[IM3])) /
                  new_cons[IDN];
          if constexpr (fluid == Fluid::glmmhd) {
            new_p -= 0.5 * (SQR(new_cons[IB1]) + SQR(new_cons[IB2]) + SQR(new_cons[IB3]));
          }
          // no correction required
          if (new_cons[IDN] > 0.0 && new_p > 0.0) {
            return;
          }
          // if already tried 3 times and only pressure is negative, then we'll rely
          // on the pressure floor during ConsToPrim conversion
          if (num_attempts > 2 && new_cons[IDN] > 0.0 && new_p < 0.0) {
            lnum_need_floor += 1;
            return;
          }
          // In principle, there could be a racecondion as this loop goes over all k,j,i
          // and we updating the i+1 flux here.
          // However, the results are idential because u0_prim is never updated in this
          // kernel so we don't worry about it.
          // TODO(pgrete) as we need to keep the function signature idential for now (due
          // to Cuda compiler bug) we could potentially template these function and get
          // rid of the `if constexpr`
          riemann.Solve(eos, k, j, i, IV1, u0_prim, u0_cons, c_h);
          riemann.Solve(eos, k, j, i + 1, IV1, u0_prim, u0_cons, c_h);

          if (ndim >= 2) {
            riemann.Solve(eos, k, j, i, IV2, u0_prim, u0_cons, c_h);
            riemann.Solve(eos, k, j + 1, i, IV2, u0_prim, u0_cons, c_h);
          }
          if (ndim >= 3) {
            riemann.Solve(eos, k, j, i, IV3, u0_prim, u0_cons, c_h);
            riemann.Solve(eos, k + 1, j, i, IV3, u0_prim, u0_cons, c_h);
          }
          lnum_corrected += 1;
        },
        Kokkos::Sum<std::int64_t>(num_corrected),
        Kokkos::Sum<std::int64_t>(num_need_floor));
    // TODO(pgrete) make this optional and global (potentially store values in Params)
    // std::cout << "[" << parthenon::Globals::my_rank << "] Attempt: " << num_attempts
    //           << " Corrected (center): " << num_corrected
    //           << " Failed (will rely on floor): " << num_need_floor << std::endl;
    num_attempts += 1;
  } while (num_corrected > 0 && num_attempts < 4);

  return TaskStatus::complete;
}

} // namespace Hydro<|MERGE_RESOLUTION|>--- conflicted
+++ resolved
@@ -64,7 +64,6 @@
   auto hydro_pkg = pmesh->block_list[0]->packages.Get("Hydro");
   const auto num_partitions = pmesh->DefaultNumPartitions();
 
-<<<<<<< HEAD
   if (hydro_pkg->Param<DiffInt>("diffint") == DiffInt::rkl2) {
     auto dt_diff = std::numeric_limits<Real>::max();
     if (hydro_pkg->Param<Conduction>("conduction") != Conduction::none) {
@@ -87,15 +86,6 @@
 
         dt_diff = std::min(dt_diff, EstimateResistivityTimestep(md.get()));
       }
-=======
-  if ((hydro_pkg->Param<DiffInt>("diffint") == DiffInt::rkl2) &&
-      (hydro_pkg->Param<Conduction>("conduction") != Conduction::none)) {
-    auto dt_diff = std::numeric_limits<Real>::max();
-    for (auto i = 0; i < num_partitions; i++) {
-      auto &md = pmesh->mesh_data.GetOrAdd("base", i);
-
-      dt_diff = std::min(dt_diff, EstimateConductionTimestep(md.get()));
->>>>>>> 3daf5c91
     }
 #ifdef MPI_PARALLEL
     PARTHENON_MPI_CHECK(MPI_Allreduce(MPI_IN_PLACE, &dt_diff, 1, MPI_PARTHENON_REAL,
@@ -528,11 +518,8 @@
         }
         conduction_coeff = ConductionCoeff::spitzer;
 
-<<<<<<< HEAD
-=======
         // Default value assume fully ionized hydrogen plasma with Coulomb logarithm of 40
         // to approximate ICM conditions, i.e., 1.84e-5/ln Lambda = 4.6e-7.
->>>>>>> 3daf5c91
         Real spitzer_coeff =
             pin->GetOrAddReal("diffusion", "spitzer_cond_in_erg_by_s_K_cm", 4.6e-7);
         // Convert to code units. No temp conversion as [T_phys] = [T_code].
@@ -546,12 +533,9 @@
         pkg->AddParam<>("thermal_diff", thermal_diff);
 
         const auto mu = pkg->Param<Real>("mu");
-<<<<<<< HEAD
-=======
         // 6.86 again assumes a fully ionized hydrogen plasma in agreement with
         // the assumptions above (technically this means mu = 0.5) and can be derived
         // from eq (7) in CM77 assuming T_e = T_i.
->>>>>>> 3daf5c91
         conduction_sat_prefac = 6.86 * std::sqrt(mu) * conduction_sat_phi;
 
       } else if (conduction_coeff_str == "fixed") {
@@ -561,11 +545,8 @@
         auto thermal_diff = ThermalDiffusivity(conduction, conduction_coeff,
                                                thermal_diff_coeff_code, 0.0, 0.0, 0.0);
         pkg->AddParam<>("thermal_diff", thermal_diff);
-<<<<<<< HEAD
-=======
         // 5.0 prefactor comes from eq (8) in Cowie & McKee 1977
         // https://doi.org/10.1086/154911
->>>>>>> 3daf5c91
         conduction_sat_prefac = 5.0 * conduction_sat_phi;
 
       } else {
@@ -578,7 +559,6 @@
     }
     pkg->AddParam<>("conduction", conduction);
 
-<<<<<<< HEAD
     auto viscosity = Viscosity::none;
     auto viscosity_str = pin->GetOrAddString("diffusion", "viscosity", "none");
     if (viscosity_str == "isotropic") {
@@ -678,8 +658,6 @@
     }
     pkg->AddParam<>("resistivity", resistivity);
 
-=======
->>>>>>> 3daf5c91
     auto diffint_str = pin->GetOrAddString("diffusion", "integrator", "none");
     auto diffint = DiffInt::none;
     if (diffint_str == "unsplit") {
@@ -694,13 +672,10 @@
     }
     if (diffint != DiffInt::none) {
       pkg->AddParam<Real>("dt_diff", 0.0, true); // diffusive timestep constraint
-<<<<<<< HEAD
       // As in Athena++ a cfl safety factor is also applied to the theoretical limit.
       // By default it is equal to the hyperbolic cfl.
       auto cfl_diff = pin->GetOrAddReal("diffusion", "cfl", pkg->Param<Real>("cfl"));
       pkg->AddParam<>("cfl_diff", cfl_diff);
-=======
->>>>>>> 3daf5c91
     }
     pkg->AddParam<>("diffint", diffint);
 
@@ -933,7 +908,6 @@
   }
 
   // For RKL2 STS, the diffusive timestep is calculated separately in the driver
-<<<<<<< HEAD
   if (hydro_pkg->Param<DiffInt>("diffint") == DiffInt::unsplit) {
     if (hydro_pkg->Param<Conduction>("conduction") != Conduction::none) {
       min_dt = std::min(min_dt, EstimateConductionTimestep(md));
@@ -944,11 +918,6 @@
     if (hydro_pkg->Param<Resistivity>("resistivity") != Resistivity::none) {
       min_dt = std::min(min_dt, EstimateResistivityTimestep(md));
     }
-=======
-  if ((hydro_pkg->Param<DiffInt>("diffint") == DiffInt::unsplit) &&
-      (hydro_pkg->Param<Conduction>("conduction") != Conduction::none)) {
-    min_dt = std::min(min_dt, EstimateConductionTimestep(md));
->>>>>>> 3daf5c91
   }
 
   if (ProblemEstimateTimestep != nullptr) {
