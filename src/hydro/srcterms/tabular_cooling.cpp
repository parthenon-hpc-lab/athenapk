--- conflicted
+++ resolved
@@ -17,11 +17,7 @@
 #include <mesh/domain.hpp>
 #include <parameter_input.hpp>
 
-<<<<<<< HEAD
-// Athena headers
-=======
 // AthenaPK headers
->>>>>>> 50ddc31e
 #include "../../units.hpp"
 #include "tabular_cooling.hpp"
 
@@ -66,11 +62,7 @@
   if (io_ret == false) {
     msg << "### FATAL ERROR in function [TabularCooling::TabularCooling]" << std::endl
         << "Unable to open table_filename:" << table_filename.c_str() << std::endl;
-<<<<<<< HEAD
-    PARTHENON_FAIL(msg.str().c_str());
-=======
     PARTHENON_FAIL(msg);
->>>>>>> 50ddc31e
   }
 
   /****************************************
@@ -121,11 +113,7 @@
       msg << "### FATAL ERROR in function [TabularCooling::TabularCooling]" << std::endl
           << "Index " << std::max(log_temp_col, log_lambda_col) << " out of range on \""
           << line << "\"" << std::endl;
-<<<<<<< HEAD
-      PARTHENON_FAIL(msg.str().c_str());
-=======
       PARTHENON_FAIL(msg);
->>>>>>> 50ddc31e
     }
 
     try {
@@ -139,11 +127,7 @@
     } catch (const std::invalid_argument &ia) {
       msg << "### FATAL ERROR in function [TabularCooling::TabularCooling]" << std::endl
           << "Number: \"" << ia.what() << "\" could not be parsed as double" << std::endl;
-<<<<<<< HEAD
-      PARTHENON_FAIL(msg.str().c_str());
-=======
       PARTHENON_FAIL(msg);
->>>>>>> 50ddc31e
     }
   }
 
@@ -155,11 +139,7 @@
   if (log_temps.size() < 2 || log_lambdas.size() < 2) {
     msg << "### FATAL ERROR in function [TabularCooling::TabularCooling]" << std::endl
         << "Not enough data to interpolate cooling" << std::endl;
-<<<<<<< HEAD
-    PARTHENON_FAIL(msg.str().c_str());
-=======
     PARTHENON_FAIL(msg);
->>>>>>> 50ddc31e
   }
 
   // Ensure that the first log_temp is increasing
@@ -169,11 +149,7 @@
   if (d_log_temp <= 0) {
     msg << "### FATAL ERROR in function [TabularCooling::TabularCooling]" << std::endl
         << "second log_temp in table is descreasing" << std::endl;
-<<<<<<< HEAD
-    PARTHENON_FAIL(msg.str().c_str());
-=======
     PARTHENON_FAIL(msg);
->>>>>>> 50ddc31e
   }
 
   // Ensure that log_temps is evenly spaced
@@ -184,11 +160,7 @@
       msg << "### FATAL ERROR in function [TabularCooling::TabularCooling]" << std::endl
           << "log_temp in table is descreasing at i= " << i
           << " log_temp= " << log_temps[i] << std::endl;
-<<<<<<< HEAD
-      PARTHENON_FAIL(msg.str().c_str());
-=======
       PARTHENON_FAIL(msg);
->>>>>>> 50ddc31e
     }
 
     if (fabs(d_log_temp_i - d_log_temp) / d_log_temp > d_log_temp_tol_) {
@@ -198,11 +170,7 @@
           << " diff= " << d_log_temp_i - d_log_temp
           << " rel_diff= " << fabs(d_log_temp_i - d_log_temp) / d_log_temp
           << " tol= " << d_log_temp_tol_ << std::endl;
-<<<<<<< HEAD
-      PARTHENON_FAIL(msg.str().c_str());
-=======
       PARTHENON_FAIL(msg);
->>>>>>> 50ddc31e
     }
   }
 
@@ -241,11 +209,7 @@
     msg << "### FATAL ERROR in function [TabularCooling::SubcyclingSplitSrcTerm]"
         << std::endl
         << "Unknown integration order " << integration_order_ << std::endl;
-<<<<<<< HEAD
-    PARTHENON_FAIL(msg.str().c_str());
-=======
     PARTHENON_FAIL(msg);
->>>>>>> 50ddc31e
   }
   }
 }
@@ -254,11 +218,8 @@
 void TabularCooling::SubcyclingSplitSrcTerm(MeshData<Real> *md, const SimTime &tm,
                                             const RKStepper rk_stepper) const {
 
-<<<<<<< HEAD
-=======
   auto hydro_pkg = md->GetBlockData(0)->GetBlockPointer()->packages.Get("Hydro");
   const bool mhd_enabled = hydro_pkg->Param<Fluid>("fluid") == Fluid::glmmhd;
->>>>>>> 50ddc31e
   // Grab member variables for compiler
 
   // Everything needed by DeDt
@@ -291,29 +252,6 @@
       KOKKOS_LAMBDA(const int &b, const int &k, const int &j, const int &i) {
         auto &cons = cons_pack(b);
         auto &prim = prim_pack(b);
-<<<<<<< HEAD
-
-        const Real rho = prim(IDN, k, j, i);
-        const Real pres = prim(IPR, k, j, i);
-
-        Real internal_e = pres / (rho * gm1);
-        const Real internal_e_initial = internal_e;
-
-        const Real n_h2_by_rho = rho * X_by_m_u * X_by_m_u;
-
-        using std::min;
-
-        // Wrap DeDt into a functor for the RKStepper
-        auto DeDt_wrapper = [&](const Real t, const Real e) {
-          return DeDt(e, mu_m_u_gm1_by_k_B, n_h2_by_rho, log_temp_start, log_temp_final,
-                      d_log_temp, n_temp, log_lambdas);
-        };
-
-        Real sub_t = 0; // current subcycle time
-        Real sub_dt = std::min(
-            (-internal_e_initial / DeDt_wrapper(0, internal_e_initial)) / max_iter,
-            duration); // current subcycle dt
-=======
         // Need to use `cons` here as prim may still contain state at t_0;
         const Real rho = cons(IDN, k, j, i);
         // TODO(pgrete) with potentially more EOS, a separate get_pressure (or similar)
@@ -348,7 +286,6 @@
           // Cooling is initially 0, so it will remain 0 and we can return early
           return;
         }
->>>>>>> 50ddc31e
 
         // Use minumum subcycle timestep when d_e_tol == 0
         if (d_e_tol == 0) {
@@ -356,13 +293,6 @@
         }
 
         unsigned int sub_iter = 0;
-<<<<<<< HEAD
-        while (sub_t * (1 + KEpsilon_) < duration) {
-
-          if (sub_iter > max_iter) {
-            // Due to sub_dt >= min_dt, this error should never happen
-            Kokkos::abort("FATAL ERROR in [TabularCooling::CoolingUserWorkInLoop]: Sub "
-=======
         // check for dedt != 0.0 required in case cooling floor it hit during subcycling
         while ((sub_t * (1 + KEpsilon_) < duration) &&
                (DeDt_wrapper(sub_t, internal_e, dedt_valid) != 0.0)) {
@@ -370,7 +300,6 @@
           if (sub_iter > max_iter) {
             // Due to sub_dt >= min_dt, this error should never happen
             Kokkos::abort("FATAL ERROR in [TabularCooling::SubcyclingSplitSrcTerm]: Sub "
->>>>>>> 50ddc31e
                           "cycles exceed max_iter (This should be impossible)");
           }
 
@@ -386,54 +315,6 @@
             // Next lower order estimate
             Real internal_e_next_l;
             // Do one dual order RK step
-<<<<<<< HEAD
-            RKStepper::Step(sub_t, sub_dt, internal_e, DeDt_wrapper, internal_e_next_h,
-                            internal_e_next_l);
-
-            // Compute error
-            d_e_err = fabs((internal_e_next_h - internal_e_next_l) / internal_e_next_h);
-
-            reattempt_sub = false;
-            // Accepting or reattempting the subcycle:
-            //
-            // -If the error is small, accept the subcycle
-            //
-            // -If the error on the subcycle is too high, compute a new time
-            // step to reattempt the subcycle
-            //   -But if the new time step is smaller than the minimum subcycle
-            //   time step (total step duration/ max iterations), uust use the
-            //   minimum subcycle ime step instead
-
-            sub_attempt++;
-            if (std::isnan(d_e_err)) {
-              reattempt_sub = true;
-              sub_dt = min_sub_dt;
-            } else if (d_e_err >= d_e_tol && sub_dt > min_sub_dt) {
-              // Reattempt this subcycle
-              reattempt_sub = true;
-              // Error was too high, shrink the timestep
-              if (d_e_tol == 0) {
-                sub_dt = min_sub_dt;
-              } else {
-                sub_dt = RKStepper::OptimalStep(sub_dt, d_e_err, d_e_tol);
-              }
-              // Don't drop timestep under maximum iteration count
-              if (sub_dt < min_sub_dt || sub_attempt >= max_iter) {
-                sub_dt = min_sub_dt;
-              }
-            }
-
-          } while (reattempt_sub);
-          // Accept this subcycle
-          sub_t += sub_dt;
-
-          internal_e = internal_e_next_h;
-
-          // Grow the timestep
-          if (d_e_err == 0) {
-            sub_dt = duration - sub_t;
-          } else {
-=======
             dedt_valid = true;
             RKStepper::Step(sub_t, sub_dt, internal_e, DeDt_wrapper, internal_e_next_h,
                             internal_e_next_l, dedt_valid);
@@ -495,7 +376,6 @@
           } else {
             // Grow the timestep
             // (or shrink in case d_e_err >= d_e_tol and sub_dt is already at min_sub_dt)
->>>>>>> 50ddc31e
             sub_dt = RKStepper::OptimalStep(sub_dt, d_e_err, d_e_tol);
           }
 
@@ -514,13 +394,9 @@
 
         // Remove the cooling from the specific total energy
         cons(IEN, k, j, i) += rho * (internal_e - internal_e_initial);
-<<<<<<< HEAD
-        // prim(IPR,k,j,i) = rho*internal_e*gm1;
-=======
         // Latter technically not required if no other tasks follows before
         // ConservedToPrim conversion, but keeping it for now (better safe than sorry).
         prim(IPR, k, j, i) = rho * internal_e * gm1;
->>>>>>> 50ddc31e
       });
 }
 
@@ -546,7 +422,6 @@
 
   Real min_cooling_time = std::numeric_limits<Real>::infinity();
   Kokkos::Min<Real> reducer_min(min_cooling_time);
-<<<<<<< HEAD
 
   Kokkos::parallel_reduce(
       "TabularCooling::TimeStep",
@@ -563,57 +438,21 @@
 
         const Real internal_e = pres / (rho * gm1);
 
-        using std::min;
-
-        const Real temp = mu_m_u_gm1_by_k_B * internal_e;
-        const Real log_temp = log10(temp);
+        bool dedt_valid = true;
 
         const Real de_dt =
             DeDt(internal_e, mu_m_u_gm1_by_k_B, n_h2_by_rho, log_temp_start,
-                 log_temp_final, d_log_temp, n_temp, log_lambdas);
+                 log_temp_final, d_log_temp, n_temp, log_lambdas, dedt_valid);
 
         // Compute cooling time
         // If de_dt is zero, using infinite cooling time
         const Real cooling_time = (de_dt == 0 ? std::numeric_limits<Real>::infinity()
                                               : fabs(internal_e / de_dt));
 
-        thread_min_cooling_time = min(cooling_time, min_cooling_time);
-      },
-      reducer_min);
-
-=======
-
-  Kokkos::parallel_reduce(
-      "TabularCooling::TimeStep",
-      Kokkos::MDRangePolicy<Kokkos::Rank<4>>(
-          {0, kb.s, jb.s, ib.s}, {prim_pack.GetDim(5), kb.e + 1, jb.e + 1, ib.e + 1},
-          {1, 1, 1, ib.e + 1 - ib.s}),
-      KOKKOS_LAMBDA(const int &b, const int &k, const int &j, const int &i,
-                    Real &thread_min_cooling_time) {
-        auto &prim = prim_pack(b);
-
-        const Real rho = prim(IDN, k, j, i);
-        const Real pres = prim(IPR, k, j, i);
-        const Real n_h2_by_rho = rho * X_by_m_u * X_by_m_u;
-
-        const Real internal_e = pres / (rho * gm1);
-
-        bool dedt_valid = true;
-
-        const Real de_dt =
-            DeDt(internal_e, mu_m_u_gm1_by_k_B, n_h2_by_rho, log_temp_start,
-                 log_temp_final, d_log_temp, n_temp, log_lambdas, dedt_valid);
-
-        // Compute cooling time
-        // If de_dt is zero, using infinite cooling time
-        const Real cooling_time = (de_dt == 0 ? std::numeric_limits<Real>::infinity()
-                                              : fabs(internal_e / de_dt));
-
         thread_min_cooling_time = std::min(cooling_time, min_cooling_time);
       },
       reducer_min);
 
->>>>>>> 50ddc31e
   return cooling_time_cfl_ * min_cooling_time;
 }
 
@@ -661,25 +500,6 @@
 
         d_internal_e(j, i) = internal_e;
 
-<<<<<<< HEAD
-        const Real de_dt =
-            DeDt(internal_e, mu_m_u_gm1_by_k_B, n_h2_by_rho, log_temp_start,
-                 log_temp_final, d_log_temp, n_temp, log_lambdas);
-
-        d_de_dt(j, i) = de_dt;
-      });
-
-  // Copy Device arrays to host
-  auto h_rho = Kokkos::create_mirror_view(d_rho);
-  auto h_pres = Kokkos::create_mirror_view(d_pres);
-  auto h_internal_e = Kokkos::create_mirror_view(d_internal_e);
-  auto h_de_dt = Kokkos::create_mirror_view(d_de_dt);
-
-  Kokkos::deep_copy(h_rho, d_rho);
-  Kokkos::deep_copy(h_pres, d_pres);
-  Kokkos::deep_copy(h_internal_e, d_internal_e);
-  Kokkos::deep_copy(h_de_dt, d_de_dt);
-=======
         bool dedt_valid = true;
 
         const Real de_dt =
@@ -694,7 +514,6 @@
   auto h_pres = Kokkos::create_mirror_view_and_copy(HostMemSpace(), d_pres);
   auto h_internal_e = Kokkos::create_mirror_view_and_copy(HostMemSpace(), d_internal_e);
   auto h_de_dt = Kokkos::create_mirror_view_and_copy(HostMemSpace(), d_de_dt);
->>>>>>> 50ddc31e
 
   // Write to file
   std::ofstream file(test_filename);
@@ -705,10 +524,6 @@
            << h_de_dt(j, i) << " " << std::endl;
     }
   }
-<<<<<<< HEAD
-  file.close();
-=======
->>>>>>> 50ddc31e
 }
 
 } // namespace cooling