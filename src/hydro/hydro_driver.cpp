//========================================================================================
// AthenaPK - a performance portable block structured AMR astrophysical MHD code.
// Copyright (c) 2020, Athena-Parthenon Collaboration. All rights reserved.
// Licensed under the BSD 3-Clause License (the "LICENSE").
//========================================================================================

#include <limits>
#include <memory>
#include <string>
#include <utility>
#include <vector>

// Parthenon headers
#include "bvals/cc/bvals_cc_in_one.hpp"
#include "interface/update.hpp"
#include "parthenon/driver.hpp"
#include "parthenon/package.hpp"
#include "refinement/refinement.hpp"
#include "tasks/task_id.hpp"
#include "utils/partition_stl_containers.hpp"
// AthenaPK headers
#include "../eos/adiabatic_hydro.hpp"
#include "../pgen/cluster/magnetic_tower.hpp"
#include "glmmhd/glmmhd.hpp"
#include "hydro.hpp"
#include "hydro_driver.hpp"

using namespace parthenon::driver::prelude;

namespace Hydro {

HydroDriver::HydroDriver(ParameterInput *pin, ApplicationInput *app_in, Mesh *pm)
    : MultiStageDriver(pin, app_in, pm) {
  // fail if these are not specified in the input file
  pin->CheckRequired("hydro", "eos");

  // warn if these fields aren't specified in the input file
  pin->CheckDesired("parthenon/time", "cfl");
}

// See the advection.hpp declaration for a description of how this function gets called.
TaskCollection HydroDriver::MakeTaskCollection(BlockList_t &blocks, int stage) {
  TaskCollection tc;
  const auto &stage_name = integrator->stage_name;
  auto hydro_pkg = blocks[0]->packages.Get("Hydro");

  TaskID none(0);
  // Number of task lists that can be executed indepenently and thus *may*
  // be executed in parallel and asynchronous.
  // Being extra verbose here in this example to highlight that this is not
  // required to be 1 or blocks.size() but could also only apply to a subset of blocks.
  auto num_task_lists_executed_independently = blocks.size();

  TaskRegion &async_region_1 = tc.AddRegion(num_task_lists_executed_independently);
  for (int i = 0; i < blocks.size(); i++) {
    auto &pmb = blocks[i];
    auto &tl = async_region_1[i];
    // Using "base" as u0, which already exists (and returned by using plain Get())
    auto &u0 = pmb->meshblock_data.Get();

    // Create meshblock data for register u1.
    // TODO(pgrete) update to derive from other quanity as u1 does not require fluxes
    if (stage == 1) {
      pmb->meshblock_data.Add("u1", u0);
    }

    auto start_recv = tl.AddTask(none, &MeshBlockData<Real>::StartReceiving, u0.get(),
                                 BoundaryCommSubset::all);

    // init u1, see (11) in Athena++ method paper
    if (stage == 1) {
      auto &u1 = pmb->meshblock_data.Get("u1");
      auto init_u1 = tl.AddTask(
          none,
          [](MeshBlockData<Real> *u0, MeshBlockData<Real> *u1) {
            u1->Get("cons").data.DeepCopy(u0->Get("cons").data);
            return TaskStatus::complete;
          },
          u0.get(), u1.get());
    }
  }
  const int num_partitions = pmesh->DefaultNumPartitions();

  // calculate hyperbolic divergence cleaning speed
  // TODO(pgrete) Merge with dt calc
  // TODO(pgrete) Add "MeshTask" with reduction to Parthenon
  if (hydro_pkg->Param<bool>("calc_c_h") && (stage == 1)) {
    // need to make sure that there's only one region in order to MPI_reduce to work
    TaskRegion &single_task_region = tc.AddRegion(1);
    auto &tl = single_task_region[0];
    // First globally reset c_h
    auto prev_task = tl.AddTask(
        none,
        [](StateDescriptor *hydro_pkg) {
          hydro_pkg->UpdateParam("c_h", 0.0);
          return TaskStatus::complete;
        },
        hydro_pkg.get());
    // Adding one task for each partition. Given that they're all in one task list
    // they'll be executed sequentially. Given that a par_reduce to a host var is
    // blocking it's also save to store the variable in the Params for now.
    for (int i = 0; i < num_partitions; i++) {
      auto &mu0 = pmesh->mesh_data.GetOrAdd("base", i);
      auto new_c_h = tl.AddTask(prev_task, GLMMHD::CalculateCleaningSpeed, mu0.get());
      prev_task = new_c_h;
    }
#ifdef MPI_PARALLEL
    auto reduce_c_h = tl.AddTask(
        prev_task,
        [](StateDescriptor *hydro_pkg) {
          auto c_h = hydro_pkg->Param<Real>("c_h");
          PARTHENON_MPI_CHECK(MPI_Allreduce(MPI_IN_PLACE, &c_h, 1, MPI_PARTHENON_REAL,
                                            MPI_MAX, MPI_COMM_WORLD));
          hydro_pkg->UpdateParam("c_h", c_h);
          return TaskStatus::complete;
        },
        hydro_pkg.get());
#endif
  }
  // calculate magnetic tower scaling
  // TODO(forrestglines) Is this the correct place for this task?
  // TODO(forrestglines) Is this the correct stage to calculate this?
  if ((stage == 1) && hydro_pkg->AllParams().hasKey("magnetic_tower_power_scaling") &&
      hydro_pkg->Param<bool>("magnetic_tower_power_scaling")) {
    // need to make sure that there's only one region in order to MPI_reduce to work
    TaskRegion &single_task_region = tc.AddRegion(1);
    auto &tl = single_task_region[0];
    // First globally reset mt_linear_contrib and mt_quadratic_contrib
    auto prev_task = tl.AddTask(
        none,
        [](StateDescriptor *hydro_pkg) {
          hydro_pkg->UpdateParam("mt_linear_contrib", 0.0);
          hydro_pkg->UpdateParam("mt_quadratic_contrib", 0.0);
          return TaskStatus::complete;
        },
        hydro_pkg.get());
    // Adding one task for each partition. Given that they're all in one task list
    // they'll be executed sequentially. Given that a par_reduce to a host var is
    // blocking it's also save to store the variable in the Params for now.
    for (int i = 0; i < num_partitions; i++) {
      auto &mu0 = pmesh->mesh_data.GetOrAdd("base", i);
      auto new_mt_power_contrib =
          tl.AddTask(prev_task, cluster::ReduceMagneticTowerPowerContrib, mu0.get(), tm);
      prev_task = new_mt_power_contrib;
    }
#ifdef MPI_PARALLEL
    auto reduce_mt_power_contrib = tl.AddTask(
        prev_task,
        [](StateDescriptor *hydro_pkg) {
          Real mt_contribs[] = {hydro_pkg->Param<Real>("mt_linear_contrib"),
                                hydro_pkg->Param<Real>("mt_quadratic_contrib")};
          PARTHENON_MPI_CHECK(MPI_Allreduce(MPI_IN_PLACE, &mt_contribs, 2,
                                            MPI_PARTHENON_REAL, MPI_MAX, MPI_COMM_WORLD));
          hydro_pkg->UpdateParam("mt_linear_contrib", mt_contribs[0]);
          hydro_pkg->UpdateParam("mt_quadratic_contrib", mt_contribs[1]);
          return TaskStatus::complete;
        },
        hydro_pkg.get());
#endif
  }

  // note that task within this region that contains one tasklist per pack
  // could still be executed in parallel
  TaskRegion &single_tasklist_per_pack_region = tc.AddRegion(num_partitions);
  for (int i = 0; i < num_partitions; i++) {
    auto &tl = single_tasklist_per_pack_region[i];
    auto &mu0 = pmesh->mesh_data.GetOrAdd("base", i);

    // Add initial Strang split source terms, i.e., a dt/2 update
    // IMPORTANT 1: This task must also update `prim` and `cons` variables so that
    // the source term is applied to all active registers in the flux calculation.
    // IMPORTANT 2: The tasks should work using `cons` variables as input as in the
    // final step, `prim` are not updated yet from the flux calculation.
    TaskID source_split_strang_init = none;
    if (stage == 1) {
      source_split_strang_init = tl.AddTask(none, AddSplitSourcesStrang, mu0.get(), tm);
    }

    const auto flux_str = (stage == 1) ? "flux_first_stage" : "flux_other_stage";
    FluxFun_t *calc_flux_fun = hydro_pkg->Param<FluxFun_t *>(flux_str);
    auto calc_flux = tl.AddTask(source_split_strang_init, calc_flux_fun, mu0);
  }
  TaskRegion &async_region_2 = tc.AddRegion(num_task_lists_executed_independently);
  for (int i = 0; i < blocks.size(); i++) {
    auto &tl = async_region_2[i];
    auto &u0 = blocks[i]->meshblock_data.Get("base");
    auto send_flux = tl.AddTask(none, &MeshBlockData<Real>::SendFluxCorrection, u0.get());
    auto recv_flux =
        tl.AddTask(none, &MeshBlockData<Real>::ReceiveFluxCorrection, u0.get());
  }

  TaskRegion &single_tasklist_per_pack_region_2 = tc.AddRegion(num_partitions);
  for (int i = 0; i < num_partitions; i++) {
    auto &tl = single_tasklist_per_pack_region_2[i];

    auto &mu0 = pmesh->mesh_data.GetOrAdd("base", i);
    auto &mu1 = pmesh->mesh_data.GetOrAdd("u1", i);

    Real flux_div_beta_dt = flux_div_beta_dt =
        integrator->beta[stage - 1] * integrator->dt;
    if (!hydro_pkg->Param<bool>("integrate_flux_div")) {
      // Effectively ignore flux divergence
      flux_div_beta_dt = 0.0;
    }

    // compute the divergence of fluxes of conserved variables
    auto update =
        tl.AddTask(none, parthenon::Update::UpdateWithFluxDivergence<MeshData<Real>>,
                   mu0.get(), mu1.get(), integrator->gam0[stage - 1],
                   integrator->gam1[stage - 1], flux_div_beta_dt);

    // Add non-operator split source terms.
    // Note: Directly update the "cons" variables of mu0 based on the "prim" variables
    // of mu0 as the "cons" variables have already been updated in this stage from the
    // fluxes in the previous step.
<<<<<<< HEAD
    auto source_unsplit = tl.AddTask(update, AddUnsplitSources, mu0.get(),
                                     integrator->beta[stage - 1] * integrator->dt, tm);
=======
    auto source_unsplit = tl.AddTask(update, AddUnsplitSources, mu0.get(), tm,
                                     integrator->beta[stage - 1] * integrator->dt);
>>>>>>> 22b3ed80

    auto source_split_first_order = source_unsplit;

    if (stage == integrator->nstages) {
      // Add final Strang split source terms, i.e., a dt/2 update
      // IMPORTANT: The tasks should work using `cons` variables as input as in the
      // final step, `prim` are not updated yet from the flux calculation.
      auto source_split_strang_final =
          tl.AddTask(source_unsplit, AddSplitSourcesStrang, mu0.get(), tm);

      // Add operator split source terms at first order, i.e., full dt update
      // after all stages of the integration.
      // Not recommended for but allows easy "reset" of variable for some
      // problem types, see random blasts.
      source_split_first_order =
          tl.AddTask(source_split_strang_final, AddSplitSourcesFirstOrder, mu0.get(), tm);
    }

    // update ghost cells
    auto send = tl.AddTask(source_split_first_order,
                           parthenon::cell_centered_bvars::SendBoundaryBuffers, mu0);
    auto recv =
        tl.AddTask(send, parthenon::cell_centered_bvars::ReceiveBoundaryBuffers, mu0);
    auto fill_from_bufs =
        tl.AddTask(recv, parthenon::cell_centered_bvars::SetBoundaries, mu0);
  }

  TaskRegion &async_region_3 = tc.AddRegion(num_task_lists_executed_independently);
  for (int i = 0; i < blocks.size(); i++) {
    auto &tl = async_region_3[i];
    auto &u0 = blocks[i]->meshblock_data.Get("base");
    auto clear_comm_flags = tl.AddTask(none, &MeshBlockData<Real>::ClearBoundary,
                                       u0.get(), BoundaryCommSubset::all);
    auto prolongBound = none;
    if (pmesh->multilevel) {
      prolongBound = tl.AddTask(none, parthenon::ProlongateBoundaries, u0);
    }

    // set physical boundaries
    auto set_bc = tl.AddTask(prolongBound, parthenon::ApplyBoundaryConditions, u0);
  }

  TaskRegion &single_tasklist_per_pack_region_3 = tc.AddRegion(num_partitions);
  for (int i = 0; i < num_partitions; i++) {
    auto &tl = single_tasklist_per_pack_region_3[i];
    auto &mu0 = pmesh->mesh_data.GetOrAdd("base", i);
    auto fill_derived =
        tl.AddTask(none, parthenon::Update::FillDerived<MeshData<Real>>, mu0.get());

    if (stage == integrator->nstages) {
      auto new_dt = tl.AddTask(
          fill_derived, parthenon::Update::EstimateTimestep<MeshData<Real>>, mu0.get());
    }
  }

  if (stage == integrator->nstages && pmesh->adaptive) {
    TaskRegion &async_region_4 = tc.AddRegion(num_task_lists_executed_independently);
    for (int i = 0; i < blocks.size(); i++) {
      auto &tl = async_region_4[i];
      auto &u0 = blocks[i]->meshblock_data.Get("base");
      auto tag_refine =
          tl.AddTask(none, parthenon::Refinement::Tag<MeshBlockData<Real>>, u0.get());
    }
  }

  return tc;
}
} // namespace Hydro<|MERGE_RESOLUTION|>--- conflicted
+++ resolved
@@ -213,13 +213,8 @@
     // Note: Directly update the "cons" variables of mu0 based on the "prim" variables
     // of mu0 as the "cons" variables have already been updated in this stage from the
     // fluxes in the previous step.
-<<<<<<< HEAD
-    auto source_unsplit = tl.AddTask(update, AddUnsplitSources, mu0.get(),
-                                     integrator->beta[stage - 1] * integrator->dt, tm);
-=======
     auto source_unsplit = tl.AddTask(update, AddUnsplitSources, mu0.get(), tm,
                                      integrator->beta[stage - 1] * integrator->dt);
->>>>>>> 22b3ed80
 
     auto source_split_first_order = source_unsplit;
 
