--- conflicted
+++ resolved
@@ -472,18 +472,11 @@
     auto &tl = single_task_region[0];
     // Adding one task for each partition. Not using a (new) single partition containing
     // all blocks here as this (default) split is also used for the following tasks and
-<<<<<<< HEAD
     // thus does not create an overhead (such as creating a new MeshBlockPack that is
     // just used here). Given that all partitions are in one task list they'll be
     // executed sequentially. Given that a par_reduce to a host var is blocking it's
     // also save to store the variable in the Params for now.
-=======
-    // thus does not create an overhead (such as creating a new MeshBlockPack that is just
-    // used here). Given that all partitions are in one task list they'll be executed
-    // sequentially. Given that a par_reduce to a host var is blocking it's also save to
-    // store the variable in the Params for now.
     auto prev_task = none;
->>>>>>> 0aa89295
     for (int i = 0; i < num_partitions; i++) {
       auto &mu0 = pmesh->mesh_data.GetOrAdd("base", i);
       auto new_mindx = tl.AddTask(prev_task, CalculateGlobalMinDx, mu0.get());
