--- conflicted
+++ resolved
@@ -345,11 +345,8 @@
     auto &tl = async_region_3[i];
     auto &u0 = blocks[i]->meshblock_data.Get("base");
     auto prolongBound = none;
-<<<<<<< HEAD
-=======
     // Currently taken care of by AddBoundaryExchangeTasks above.
     // Needs to be reintroduced once we reintroduce split (local/nonlocal) communication.
->>>>>>> ea838bf6
     // if (pmesh->multilevel) {
     //  prolongBound = tl.AddTask(none, parthenon::ProlongateBoundaries, u0);
     //}
