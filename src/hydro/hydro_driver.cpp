--- conflicted
+++ resolved
@@ -1,6 +1,6 @@
 //========================================================================================
 // AthenaPK - a performance portable block structured AMR astrophysical MHD code.
-// Copyright (c) 2020-2023, Athena-Parthenon Collaboration. All rights reserved.
+// Copyright (c) 2020-2024, Athena-Parthenon Collaboration. All rights reserved.
 // Licensed under the BSD 3-Clause License (the "LICENSE").
 //========================================================================================
 
@@ -16,19 +16,16 @@
 #include "bvals/comms/bvals_in_one.hpp"
 #include "prolong_restrict/prolong_restrict.hpp"
 #include <parthenon/parthenon.hpp>
+#include "utils/error_checking.hpp"
 // AthenaPK headers
 #include "../eos/adiabatic_hydro.hpp"
 #include "../pgen/cluster/agn_triggering.hpp"
 #include "../pgen/cluster/magnetic_tower.hpp"
-<<<<<<< HEAD
 #include "../tracers/tracers.hpp"
-=======
 #include "diffusion/diffusion.hpp"
->>>>>>> 7a50cca1
 #include "glmmhd/glmmhd.hpp"
 #include "hydro.hpp"
 #include "hydro_driver.hpp"
-#include "utils/error_checking.hpp"
 
 using namespace parthenon::driver::prelude;
 
@@ -699,6 +696,7 @@
                                mu0.get());
     }
   }
+
   auto tracers_pkg = pmesh->packages.Get("tracers");
   // First order operator split tracer advection
   if (stage == integrator->nstages && tracers_pkg->Param<bool>("enabled")) {
