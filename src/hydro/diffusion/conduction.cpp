//========================================================================================
// AthenaPK - a performance portable block structured AMR astrophysical MHD code.
// Copyright (c) 2021, Athena-Parthenon Collaboration. All rights reserved.
// Licensed under the 3-clause BSD License, see LICENSE file for details
//========================================================================================
// Athena++ astrophysical MHD code
// Copyright(C) 2014 James M. Stone <jmstone@princeton.edu> and other code contributors
// Licensed under the 3-clause BSD License, see LICENSE file for details
// Anisotropic conduction implemented by Philipp Grete adapted from Michael Jennings
//========================================================================================
//! \file conduction.cpp
//! \brief

// Parthenon headers
#include <cmath>
#include <parthenon/package.hpp>

// AthenaPK headers
#include "../../main.hpp"
#include "config.hpp"
#include "diffusion.hpp"
#include "utils/error_checking.hpp"

using namespace parthenon::package::prelude;

// Calculate the thermal *diffusivity*, \chi, in code units as the energy flux itself
// is calculated from -\chi \rho \nabla (p/\rho).
// To match the latter, note that |\nabla T| is expected to be calculated outside
// using the gradient of p/\rho, i.e., not included the mbar_/kb_ conversion factor.
KOKKOS_INLINE_FUNCTION
Real ThermalDiffusivity::Get(const Real pres, const Real rho, const Real gradTmag) const {
  if (conduction_coeff_type_ == ConductionCoeff::fixed) {
    return coeff_;
  } else if (conduction_coeff_type_ == ConductionCoeff::spitzer) {
    const Real T_cgs = mbar_ / kb_ * pres / rho;
    const Real kappa_spitzer = coeff_ * std::pow(T_cgs, 5. / 2.); // Full spitzer

    const Real cs_e = std::sqrt(kb_ * T_cgs / me_); // electron isothermal speed of sound
    // assuming neutral plasma so n_e = n = \rho / mbar
    const Real kappa_sat =
        0.34 * rho / mbar_ * kb_ * T_cgs * cs_e / (gradTmag + TINY_NUMBER);

    // Convert conductivity to diffusivity
    return std::min(kappa_spitzer, kappa_sat) * mbar_ / kb_ / rho;

  } else {
    return 0.0;
  }
}

Real EstimateConductionTimestep(MeshData<Real> *md) {
  // get to package via first block in Meshdata (which exists by construction)
  auto hydro_pkg = md->GetBlockData(0)->GetBlockPointer()->packages.Get("Hydro");
  const auto &prim_pack = md->PackVariables(std::vector<std::string>{"prim"});

  IndexRange ib = md->GetBlockData(0)->GetBoundsI(IndexDomain::interior);
  IndexRange jb = md->GetBlockData(0)->GetBoundsJ(IndexDomain::interior);
  IndexRange kb = md->GetBlockData(0)->GetBoundsK(IndexDomain::interior);

  Real min_dt_cond = std::numeric_limits<Real>::max();
  const auto ndim = prim_pack.GetNdim();

  Real fac = 0.5;
  if (ndim == 2) {
    fac = 0.25;
  } else if (ndim == 3) {
    fac = 1.0 / 6.0;
  }

  const auto gm1 = hydro_pkg->Param<Real>("AdiabaticIndex");
  const auto &thermal_diff = hydro_pkg->Param<ThermalDiffusivity>("thermal_diff");

<<<<<<< HEAD
  if (thermal_diff.GetType() == Conduction::isotropic &&
      thermal_diff.GetCoeffType() == ConductionCoeff::fixed) {
    // TODO(pgrete): once mindx is properly calculated before this loop, we can get rid of
    // it entirely.
    const auto thermal_diff_coeff = thermal_diff.Get(0.0, 0.0, 0.0);
    Kokkos::parallel_reduce(
        "EstimateConductionTimestep (iso fixed)",
        Kokkos::MDRangePolicy<Kokkos::Rank<4>>(
            DevExecSpace(), {0, kb.s, jb.s, ib.s},
            {prim_pack.GetDim(5), kb.e + 1, jb.e + 1, ib.e + 1},
            {1, 1, 1, ib.e + 1 - ib.s}),
        KOKKOS_LAMBDA(const int b, const int k, const int j, const int i, Real &min_dt) {
          const auto &coords = prim_pack.coords(b);
          min_dt = fmin(min_dt, SQR(coords.Dx(parthenon::X1DIR, k, j, i)) /
                                    (thermal_diff_coeff + TINY_NUMBER));
          if (ndim >= 2) {
            min_dt = fmin(min_dt, SQR(coords.Dx(parthenon::X2DIR, k, j, i)) /
                                      (thermal_diff_coeff + TINY_NUMBER));
          }
          if (ndim >= 3) {
            min_dt = fmin(min_dt, SQR(coords.Dx(parthenon::X3DIR, k, j, i)) /
                                      (thermal_diff_coeff + TINY_NUMBER));
          }
        },
        Kokkos::Min<Real>(min_dt_cond));
  } else {
    Kokkos::parallel_reduce(
        "EstimateConductionTimestep (general)",
        Kokkos::MDRangePolicy<Kokkos::Rank<4>>(
            DevExecSpace(), {0, kb.s, jb.s, ib.s},
            {prim_pack.GetDim(5), kb.e + 1, jb.e + 1, ib.e + 1},
            {1, 1, 1, ib.e + 1 - ib.s}),
        KOKKOS_LAMBDA(const int b, const int k, const int j, const int i, Real &min_dt) {
          const auto &coords = prim_pack.coords(b);
          const auto &prim = prim_pack(b);
          const auto &rho = prim(IDN, k, j, i);
          const auto &p = prim(IPR, k, j, i);

          const auto dTdx = 0.5 *
                            (prim(IPR, k, j, i + 1) / prim(IDN, k, j, i + 1) -
                             prim(IPR, k, j, i - 1) / prim(IDN, k, j, i - 1)) /
                            coords.dx1v(i);

          const auto dTdy = ndim >= 2
                                ? 0.5 *
                                      (prim(IPR, k, j + 1, i) / prim(IDN, k, j + 1, i) -
                                       prim(IPR, k, j - 1, i) / prim(IDN, k, j - 1, i)) /
                                      coords.dx2v(j)
                                : 0.0;

          const auto dTdz = ndim >= 3
                                ? 0.5 *
                                      (prim(IPR, k + 1, j, i) / prim(IDN, k + 1, j, i) -
                                       prim(IPR, k - 1, j, i) / prim(IDN, k - 1, j, i)) /
                                      coords.dx3v(k)
                                : 0.0;
          const auto gradTmag = sqrt(SQR(dTdx) + SQR(dTdy) + SQR(dTdz));

          // No temperature gradient -> no thermal conduction-> no timestep restriction
          if (gradTmag == 0.0) {
            return;
          }
          auto thermal_diff_coeff = thermal_diff.Get(p, rho, gradTmag);

          if (thermal_diff.GetType() == Conduction::isotropic) {
            min_dt = fmin(min_dt,
                          SQR(coords.Dx(parthenon::X1DIR, k, j, i)) / thermal_diff_coeff);
            if (ndim >= 2) {
              min_dt = fmin(min_dt, SQR(coords.Dx(parthenon::X2DIR, k, j, i)) /
                                        thermal_diff_coeff);
            }
            if (ndim >= 3) {
              min_dt = fmin(min_dt, SQR(coords.Dx(parthenon::X3DIR, k, j, i)) /
                                        thermal_diff_coeff);
            }
            return;
          }
          const auto &Bx = prim(IB1, k, j, i);
          const auto &By = prim(IB2, k, j, i);
          const auto &Bz = prim(IB3, k, j, i);
          const auto Bmag = sqrt(SQR(Bx) + SQR(By) + SQR(Bz));
          // Need to have some local field for anisotropic conduction
          if (Bmag == 0.0) {
            return;
          }
          const auto costheta =
              fabs(Bx * dTdx + By * dTdy + Bz * dTdz) / (Bmag * gradTmag);

          min_dt = fmin(min_dt, SQR(coords.Dx(parthenon::X1DIR, k, j, i)) /
                                    (thermal_diff_coeff * fabs(Bx) / Bmag * costheta +
                                     TINY_NUMBER));
          if (ndim >= 2) {
            min_dt = fmin(min_dt, SQR(coords.Dx(parthenon::X2DIR, k, j, i)) /
                                      (thermal_diff_coeff * fabs(By) / Bmag * costheta +
                                       TINY_NUMBER));
          }
          if (ndim >= 3) {
            min_dt = fmin(min_dt, SQR(coords.Dx(parthenon::X3DIR, k, j, i)) /
                                      (thermal_diff_coeff * fabs(Bz) / Bmag * costheta +
                                       TINY_NUMBER));
          }
        },
        Kokkos::Min<Real>(min_dt_cond));
  }

  return fac * min_dt_cond;
}

//---------------------------------------------------------------------------------------
//! Calculate isotropic thermal conduction with fixed coefficient

void ThermalFluxIsoFixed(MeshData<Real> *md) {
  auto pmb = md->GetBlockData(0)->GetBlockPointer();
  IndexRange ib = pmb->cellbounds.GetBoundsI(IndexDomain::interior);
  IndexRange jb = pmb->cellbounds.GetBoundsJ(IndexDomain::interior);
  IndexRange kb = pmb->cellbounds.GetBoundsK(IndexDomain::interior);

  std::vector<parthenon::MetadataFlag> flags_ind({Metadata::Independent});
  auto cons_pack = md->PackVariablesAndFluxes(flags_ind);
  auto hydro_pkg = pmb->packages.Get("Hydro");

  auto const &prim_pack = md->PackVariables(std::vector<std::string>{"prim"});

  const int ndim = pmb->pmy_mesh->ndim;

  const auto &thermal_diff = hydro_pkg->Param<ThermalDiffusivity>("thermal_diff");
  // Using fixed and uniform coefficient so it's safe to get it outside the kernel.
  const auto thermal_diff_coeff = thermal_diff.Get(0.0, 0.0, 0.0);

  parthenon::par_for(
      DEFAULT_LOOP_PATTERN, "Thermal conduction X1 fluxes (iso)",
      parthenon::DevExecSpace(), 0, cons_pack.GetDim(5) - 1, kb.s, kb.e, jb.s, jb.e, ib.s,
      ib.e + 1, KOKKOS_LAMBDA(const int b, const int k, const int j, const int i) {
        const auto &coords = prim_pack.coords(b);
        auto &cons = cons_pack(b);
=======
  Kokkos::parallel_reduce(
      "EstimateConductionTimestep",
      Kokkos::MDRangePolicy<Kokkos::Rank<4>>(
          DevExecSpace(), {0, kb.s, jb.s, ib.s},
          {prim_pack.GetDim(5), kb.e + 1, jb.e + 1, ib.e + 1},
          {1, 1, 1, ib.e + 1 - ib.s}),
      KOKKOS_LAMBDA(const int b, const int k, const int j, const int i, Real &min_dt) {
        const auto &coords = prim_pack.GetCoords(b);
>>>>>>> 8800b516
        const auto &prim = prim_pack(b);
        const auto T_i = prim(IPR, k, j, i) / prim(IDN, k, j, i);
        const auto T_im1 = prim(IPR, k, j, i - 1) / prim(IDN, k, j, i - 1);
        const auto dTdx = (T_i - T_im1) / coords.Dx(parthenon::X1DIR, k, j, i);
        const auto denf = 0.5 * (prim(IDN, k, j, i) + prim(IDN, k, j, i - 1));
        cons.flux(X1DIR, IEN, k, j, i) -= thermal_diff_coeff * denf * dTdx;
      });

  if (ndim < 2) {
    return;
  }
  /* Compute heat fluxes in 2-direction  --------------------------------------*/
  parthenon::par_for(
      DEFAULT_LOOP_PATTERN, "Thermal conduction X2 fluxes (iso)",
      parthenon::DevExecSpace(), 0, cons_pack.GetDim(5) - 1, kb.s, kb.e, jb.s, jb.e + 1,
      ib.s, ib.e, KOKKOS_LAMBDA(const int b, const int k, const int j, const int i) {
        const auto &coords = prim_pack.coords(b);
        auto &cons = cons_pack(b);
        const auto &prim = prim_pack(b);

        const auto T_j = prim(IPR, k, j, i) / prim(IDN, k, j, i);
        const auto T_jm1 = prim(IPR, k, j - 1, i) / prim(IDN, k, j - 1, i);
        const auto dTdy = (T_j - T_jm1) / coords.Dx(parthenon::X2DIR, k, j, i);
        const auto denf = 0.5 * (prim(IDN, k, j, i) + prim(IDN, k, j - 1, i));
        cons.flux(X2DIR, IEN, k, j, i) -= thermal_diff_coeff * denf * dTdy;
      });
  /* Compute heat fluxes in 3-direction, 3D problem ONLY  ---------------------*/
  if (ndim < 3) {
    return;
  }

  parthenon::par_for(
      DEFAULT_LOOP_PATTERN, "Thermal conduction X3 fluxes (iso)",
      parthenon::DevExecSpace(), 0, cons_pack.GetDim(5) - 1, kb.s, kb.e + 1, jb.s, jb.e,
      ib.s, ib.e, KOKKOS_LAMBDA(const int b, const int k, const int j, const int i) {
        const auto &coords = prim_pack.coords(b);
        auto &cons = cons_pack(b);
        const auto &prim = prim_pack(b);

        const auto T_k = prim(IPR, k, j, i) / prim(IDN, k, j, i);
        const auto T_km1 = prim(IPR, k - 1, j, i) / prim(IDN, k - 1, j, i);
        const auto dTdz = (T_k - T_km1) / coords.Dx(parthenon::X3DIR, k, j, i);
        const auto denf = 0.5 * (prim(IDN, k, j, i) + prim(IDN, k - 1, j, i));
        cons.flux(X3DIR, IEN, k, j, i) -= thermal_diff_coeff * denf * dTdz;
      });
}

//---------------------------------------------------------------------------------------
//! Calculate thermal conduction, general case, i.e., anisotropic and/or with varying
//! (incl. saturated) coefficient

void ThermalFluxGeneral(MeshData<Real> *md) {
  auto pmb = md->GetBlockData(0)->GetBlockPointer();
  IndexRange ib = pmb->cellbounds.GetBoundsI(IndexDomain::interior);
  IndexRange jb = pmb->cellbounds.GetBoundsJ(IndexDomain::interior);
  IndexRange kb = pmb->cellbounds.GetBoundsK(IndexDomain::interior);

  std::vector<parthenon::MetadataFlag> flags_ind({Metadata::Independent});
  auto cons_pack = md->PackVariablesAndFluxes(flags_ind);
  auto hydro_pkg = pmb->packages.Get("Hydro");

  auto const &prim_pack = md->PackVariables(std::vector<std::string>{"prim"});

  const int ndim = pmb->pmy_mesh->ndim;

  const auto &thermal_diff = hydro_pkg->Param<ThermalDiffusivity>("thermal_diff");

  parthenon::par_for(
<<<<<<< HEAD
      DEFAULT_LOOP_PATTERN, "Thermal conduction X1 fluxes (general)",
      parthenon::DevExecSpace(), 0, cons_pack.GetDim(5) - 1, kb.s, kb.e, jb.s, jb.e, ib.s,
      ib.e + 1, KOKKOS_LAMBDA(const int b, const int k, const int j, const int i) {
        const auto &coords = prim_pack.coords(b);
=======
      DEFAULT_LOOP_PATTERN, "Thermal conduction X1 fluxes", parthenon::DevExecSpace(), 0,
      cons_pack.GetDim(5) - 1, kb.s, kb.e, jb.s, jb.e, ib.s, ib.e + 1,
      KOKKOS_LAMBDA(const int b, const int k, const int j, const int i) {
        const auto &coords = prim_pack.GetCoords(b);
>>>>>>> 8800b516
        auto &cons = cons_pack(b);
        const auto &prim = prim_pack(b);

        // Variables only required in 3D case
        Real dTdz = 0.0;

        // clang-format off
        /* Monotonized temperature difference dT/dy */
        const auto dTdy =
            limiters::lim4(prim(IPR, k, j + 1, i    ) / prim(IDN, k, j + 1, i    ) -
                           prim(IPR, k, j    , i    ) / prim(IDN, k, j    , i    ),
                           prim(IPR, k, j    , i    ) / prim(IDN, k, j    , i    ) -
                           prim(IPR, k, j - 1, i    ) / prim(IDN, k, j - 1, i    ),
                           prim(IPR, k, j + 1, i - 1) / prim(IDN, k, j + 1, i - 1) -
                           prim(IPR, k, j    , i - 1) / prim(IDN, k, j    , i - 1),
                           prim(IPR, k, j    , i - 1) / prim(IDN, k, j    , i - 1) -
                           prim(IPR, k, j - 1, i - 1) / prim(IDN, k, j - 1, i - 1)) /
            coords.Dx(parthenon::X2DIR, k, j, i);

        if (ndim >= 3) {
          /* Monotonized temperature difference dT/dz, 3D problem ONLY */
          dTdz = limiters::lim4(prim(IPR, k + 1, j, i    ) / prim(IDN, k + 1, j, i    ) -
                                prim(IPR, k    , j, i    ) / prim(IDN, k    , j, i    ),
                                prim(IPR, k    , j, i    ) / prim(IDN, k    , j, i    ) -
                                prim(IPR, k - 1, j, i    ) / prim(IDN, k - 1, j, i    ),
                                prim(IPR, k + 1, j, i - 1) / prim(IDN, k + 1, j, i - 1) -
                                prim(IPR, k    , j, i - 1) / prim(IDN, k    , j, i - 1),
                                prim(IPR, k    , j, i - 1) / prim(IDN, k    , j, i - 1) -
                                prim(IPR, k - 1, j, i - 1) / prim(IDN, k - 1, j, i - 1)) /
                 coords.Dx(parthenon::X3DIR, k, j, i);
        }
        // clang-format on

        const auto T_i = prim(IPR, k, j, i) / prim(IDN, k, j, i);
        const auto T_im1 = prim(IPR, k, j, i - 1) / prim(IDN, k, j, i - 1);
        const auto dTdx = (T_i - T_im1) / coords.Dx(parthenon::X1DIR, k, j, i);

        Real flux_grad = 0.0;
        if (thermal_diff.GetType() == Conduction::anisotropic) {
          const auto Bx = 0.5 * (prim(IB1, k, j, i - 1) + prim(IB1, k, j, i));
          const auto By = 0.5 * (prim(IB2, k, j, i - 1) + prim(IB2, k, j, i));
          const auto Bz =
              ndim >= 3 ? 0.5 * (prim(IB3, k, j, i - 1) + prim(IB3, k, j, i)) : 0.0;
          auto B02 = SQR(Bx) + SQR(By) + SQR(Bz);
          B02 = std::max(B02, TINY_NUMBER); /* limit in case B=0 */
          const auto bDotGradT = Bx * dTdx + By * dTdy + Bz * dTdz;
          flux_grad = (Bx * bDotGradT) / B02;
        } else if (thermal_diff.GetType() == Conduction::isotropic) {
          flux_grad = dTdx;
        } else {
          PARTHENON_FAIL("Unknown thermal diffusion flux.");
        }

        // Calc interface values
        const auto denf = 0.5 * (prim(IDN, k, j, i) + prim(IDN, k, j, i - 1));
        const auto gradTmag = sqrt(SQR(dTdx) + SQR(dTdy) + SQR(dTdz));
        const auto thermal_diff_f =
            0.5 *
            (thermal_diff.Get(prim(IPR, k, j, i), prim(IDN, k, j, i), gradTmag) +
             thermal_diff.Get(prim(IPR, k, j, i - 1), prim(IDN, k, j, i - 1), gradTmag));
        cons.flux(X1DIR, IEN, k, j, i) -= thermal_diff_f * denf * flux_grad;
      });

  if (ndim < 2) {
    return;
  }
  /* Compute heat fluxes in 2-direction  --------------------------------------*/
  parthenon::par_for(
<<<<<<< HEAD
      DEFAULT_LOOP_PATTERN, "Thermal conduction X2 fluxes (general)",
      parthenon::DevExecSpace(), 0, cons_pack.GetDim(5) - 1, kb.s, kb.e, jb.s, jb.e + 1,
      ib.s, ib.e, KOKKOS_LAMBDA(const int b, const int k, const int j, const int i) {
        const auto &coords = prim_pack.coords(b);
=======
      DEFAULT_LOOP_PATTERN, "Thermal conduction X2 fluxes", parthenon::DevExecSpace(), 0,
      cons_pack.GetDim(5) - 1, kb.s, kb.e, jb.s, jb.e + 1, ib.s, ib.e,
      KOKKOS_LAMBDA(const int b, const int k, const int j, const int i) {
        const auto &coords = prim_pack.GetCoords(b);
>>>>>>> 8800b516
        auto &cons = cons_pack(b);
        const auto &prim = prim_pack(b);

        // Variables only required in 3D case
        Real dTdz = 0.0;

        // clang-format off
        /* Monotonized temperature difference dT/dx */
        const auto dTdx =
            limiters::lim4(prim(IPR, k, j    , i + 1) / prim(IDN, k, j    , i + 1) -
                           prim(IPR, k, j    , i    ) / prim(IDN, k, j    , i    ),
                           prim(IPR, k, j    , i    ) / prim(IDN, k, j    , i    ) -
                           prim(IPR, k, j    , i - 1) / prim(IDN, k, j    , i - 1),
                           prim(IPR, k, j - 1, i + 1) / prim(IDN, k, j - 1, i + 1) -
                           prim(IPR, k, j - 1, i    ) / prim(IDN, k, j - 1, i    ),
                           prim(IPR, k, j - 1, i    ) / prim(IDN, k, j - 1, i    ) -
                           prim(IPR, k, j - 1, i - 1) / prim(IDN, k, j - 1, i - 1)) /
            coords.Dx(parthenon::X1DIR, k, j, i);

        if (ndim >= 3) {
          /* Monotonized temperature difference dT/dz, 3D problem ONLY */
          dTdz = limiters::lim4(prim(IPR, k + 1, j    , i) / prim(IDN, k + 1, j    , i) -
                                prim(IPR, k    , j    , i) / prim(IDN, k    , j    , i),
                                prim(IPR, k    , j    , i) / prim(IDN, k    , j    , i) -
                                prim(IPR, k - 1, j    , i) / prim(IDN, k - 1, j    , i),
                                prim(IPR, k + 1, j - 1, i) / prim(IDN, k + 1, j - 1, i) -
                                prim(IPR, k    , j - 1, i) / prim(IDN, k    , j - 1, i),
                                prim(IPR, k    , j - 1, i) / prim(IDN, k    , j - 1, i) -
                                prim(IPR, k - 1, j - 1, i) / prim(IDN, k - 1, j - 1, i)) /
                 coords.Dx(parthenon::X3DIR, k, j, i);

        }
        // clang-format on

        const auto T_j = prim(IPR, k, j, i) / prim(IDN, k, j, i);
        const auto T_jm1 = prim(IPR, k, j - 1, i) / prim(IDN, k, j - 1, i);
        const auto dTdy = (T_j - T_jm1) / coords.Dx(parthenon::X2DIR, k, j, i);

        Real flux_grad = 0.0;
        if (thermal_diff.GetType() == Conduction::anisotropic) {
          const auto Bx = 0.5 * (prim(IB1, k, j - 1, i) + prim(IB1, k, j, i));
          const auto By = 0.5 * (prim(IB2, k, j - 1, i) + prim(IB2, k, j, i));
          const auto Bz =
              ndim >= 3 ? 0.5 * (prim(IB3, k, j - 1, i) + prim(IB3, k, j, i)) : 0.0;
          Real B02 = SQR(Bx) + SQR(By) + SQR(Bz);
          B02 = std::max(B02, TINY_NUMBER); /* limit in case B=0 */
          const auto bDotGradT = Bx * dTdx + By * dTdy + Bz * dTdz;
          flux_grad = (By * bDotGradT) / B02;
        } else if (thermal_diff.GetType() == Conduction::isotropic) {
          flux_grad = dTdy;
        } else {
          PARTHENON_FAIL("Unknown thermal diffusion flux.");
        }

        // Calc interface values
        const auto denf = 0.5 * (prim(IDN, k, j, i) + prim(IDN, k, j - 1, i));
        const auto gradTmag = sqrt(SQR(dTdx) + SQR(dTdy) + SQR(dTdz));
        const auto thermal_diff_f =
            0.5 *
            (thermal_diff.Get(prim(IPR, k, j, i), prim(IDN, k, j, i), gradTmag) +
             thermal_diff.Get(prim(IPR, k, j - 1, i), prim(IDN, k, j - 1, i), gradTmag));
        cons.flux(X2DIR, IEN, k, j, i) -= thermal_diff_f * denf * flux_grad;
      });
  /* Compute heat fluxes in 3-direction, 3D problem ONLY  ---------------------*/
  if (ndim < 3) {
    return;
  }

  parthenon::par_for(
<<<<<<< HEAD
      DEFAULT_LOOP_PATTERN, "Thermal conduction X3 fluxes (general)",
      parthenon::DevExecSpace(), 0, cons_pack.GetDim(5) - 1, kb.s, kb.e + 1, jb.s, jb.e,
      ib.s, ib.e, KOKKOS_LAMBDA(const int b, const int k, const int j, const int i) {
        const auto &coords = prim_pack.coords(b);
=======
      DEFAULT_LOOP_PATTERN, "Thermal conduction X3 fluxes", parthenon::DevExecSpace(), 0,
      cons_pack.GetDim(5) - 1, kb.s, kb.e + 1, jb.s, jb.e, ib.s, ib.e,
      KOKKOS_LAMBDA(const int b, const int k, const int j, const int i) {
        const auto &coords = prim_pack.GetCoords(b);
>>>>>>> 8800b516
        auto &cons = cons_pack(b);
        const auto &prim = prim_pack(b);

        // clang-format off
        /* Monotonized temperature difference dT/dx */
        const auto dTdx =
            limiters::lim4(prim(IPR, k    , j, i + 1) / prim(IDN, k    , j, i + 1) -
                           prim(IPR, k    , j, i    ) / prim(IDN, k    , j, i    ),
                           prim(IPR, k    , j, i    ) / prim(IDN, k    , j, i    ) -
                           prim(IPR, k    , j, i - 1) / prim(IDN, k    , j, i - 1),
                           prim(IPR, k - 1, j, i + 1) / prim(IDN, k - 1, j, i + 1) -
                           prim(IPR, k - 1, j, i    ) / prim(IDN, k - 1, j, i    ),
                           prim(IPR, k - 1, j, i    ) / prim(IDN, k - 1, j, i    ) -
                           prim(IPR, k - 1, j, i - 1) / prim(IDN, k - 1, j, i - 1)) /
            coords.Dx(parthenon::X1DIR, k, j, i);

        /* Monotonized temperature difference dT/dy */
        const auto dTdy =
            limiters::lim4(prim(IPR, k    , j + 1, i) / prim(IDN, k    , j + 1, i) -
                           prim(IPR, k    , j    , i) / prim(IDN, k    , j    , i),
                           prim(IPR, k    , j    , i) / prim(IDN, k    , j    , i) -
                           prim(IPR, k    , j - 1, i) / prim(IDN, k    , j - 1, i),
                           prim(IPR, k - 1, j + 1, i) / prim(IDN, k - 1, j + 1, i) -
                           prim(IPR, k - 1, j    , i) / prim(IDN, k - 1, j    , i),
                           prim(IPR, k - 1, j    , i) / prim(IDN, k - 1, j    , i) -
                           prim(IPR, k - 1, j - 1, i) / prim(IDN, k - 1, j - 1, i)) /
            coords.Dx(parthenon::X2DIR, k, j, i);
        // clang-format on

        const auto T_k = prim(IPR, k, j, i) / prim(IDN, k, j, i);
        const auto T_km1 = prim(IPR, k - 1, j, i) / prim(IDN, k - 1, j, i);
        const auto dTdz = (T_k - T_km1) / coords.Dx(parthenon::X3DIR, k, j, i);

        Real flux_grad = 0.0;
        if (thermal_diff.GetType() == Conduction::anisotropic) {
          const auto Bx = 0.5 * (prim(IB1, k - 1, j, i) + prim(IB1, k, j, i));
          const auto By = 0.5 * (prim(IB2, k - 1, j, i) + prim(IB2, k, j, i));
          const auto Bz = 0.5 * (prim(IB3, k - 1, j, i) + prim(IB3, k, j, i));
          Real B02 = SQR(Bx) + SQR(By) + SQR(Bz);
          B02 = std::max(B02, TINY_NUMBER); /* limit in case B=0 */
          const auto bDotGradT = Bx * dTdx + By * dTdy + Bz * dTdz;
          flux_grad = (Bz * bDotGradT) / B02;
        } else if (thermal_diff.GetType() == Conduction::isotropic) {
          flux_grad = dTdz;
        } else {
          PARTHENON_FAIL("Unknown thermal diffusion flux.");
        }

        const auto denf = 0.5 * (prim(IDN, k, j, i) + prim(IDN, k - 1, j, i));
        const auto gradTmag = sqrt(SQR(dTdx) + SQR(dTdy) + SQR(dTdz));
        const auto thermal_diff_f =
            0.5 *
            (thermal_diff.Get(prim(IPR, k, j, i), prim(IDN, k, j, i), gradTmag) +
             thermal_diff.Get(prim(IPR, k - 1, j, i), prim(IDN, k - 1, j, i), gradTmag));

        cons.flux(X3DIR, IEN, k, j, i) -= thermal_diff_f * denf * flux_grad;
      });
}<|MERGE_RESOLUTION|>--- conflicted
+++ resolved
@@ -70,7 +70,6 @@
   const auto gm1 = hydro_pkg->Param<Real>("AdiabaticIndex");
   const auto &thermal_diff = hydro_pkg->Param<ThermalDiffusivity>("thermal_diff");
 
-<<<<<<< HEAD
   if (thermal_diff.GetType() == Conduction::isotropic &&
       thermal_diff.GetCoeffType() == ConductionCoeff::fixed) {
     // TODO(pgrete): once mindx is properly calculated before this loop, we can get rid of
@@ -83,7 +82,7 @@
             {prim_pack.GetDim(5), kb.e + 1, jb.e + 1, ib.e + 1},
             {1, 1, 1, ib.e + 1 - ib.s}),
         KOKKOS_LAMBDA(const int b, const int k, const int j, const int i, Real &min_dt) {
-          const auto &coords = prim_pack.coords(b);
+          const auto &coords = prim_pack.GetCoords(b);
           min_dt = fmin(min_dt, SQR(coords.Dx(parthenon::X1DIR, k, j, i)) /
                                     (thermal_diff_coeff + TINY_NUMBER));
           if (ndim >= 2) {
@@ -104,7 +103,7 @@
             {prim_pack.GetDim(5), kb.e + 1, jb.e + 1, ib.e + 1},
             {1, 1, 1, ib.e + 1 - ib.s}),
         KOKKOS_LAMBDA(const int b, const int k, const int j, const int i, Real &min_dt) {
-          const auto &coords = prim_pack.coords(b);
+          const auto &coords = prim_pack.GetCoords(b);
           const auto &prim = prim_pack(b);
           const auto &rho = prim(IDN, k, j, i);
           const auto &p = prim(IPR, k, j, i);
@@ -204,18 +203,8 @@
       DEFAULT_LOOP_PATTERN, "Thermal conduction X1 fluxes (iso)",
       parthenon::DevExecSpace(), 0, cons_pack.GetDim(5) - 1, kb.s, kb.e, jb.s, jb.e, ib.s,
       ib.e + 1, KOKKOS_LAMBDA(const int b, const int k, const int j, const int i) {
-        const auto &coords = prim_pack.coords(b);
-        auto &cons = cons_pack(b);
-=======
-  Kokkos::parallel_reduce(
-      "EstimateConductionTimestep",
-      Kokkos::MDRangePolicy<Kokkos::Rank<4>>(
-          DevExecSpace(), {0, kb.s, jb.s, ib.s},
-          {prim_pack.GetDim(5), kb.e + 1, jb.e + 1, ib.e + 1},
-          {1, 1, 1, ib.e + 1 - ib.s}),
-      KOKKOS_LAMBDA(const int b, const int k, const int j, const int i, Real &min_dt) {
-        const auto &coords = prim_pack.GetCoords(b);
->>>>>>> 8800b516
+        const auto &coords = prim_pack.GetCoords(b);
+        auto &cons = cons_pack(b);
         const auto &prim = prim_pack(b);
         const auto T_i = prim(IPR, k, j, i) / prim(IDN, k, j, i);
         const auto T_im1 = prim(IPR, k, j, i - 1) / prim(IDN, k, j, i - 1);
@@ -232,7 +221,7 @@
       DEFAULT_LOOP_PATTERN, "Thermal conduction X2 fluxes (iso)",
       parthenon::DevExecSpace(), 0, cons_pack.GetDim(5) - 1, kb.s, kb.e, jb.s, jb.e + 1,
       ib.s, ib.e, KOKKOS_LAMBDA(const int b, const int k, const int j, const int i) {
-        const auto &coords = prim_pack.coords(b);
+        const auto &coords = prim_pack.GetCoords(b);
         auto &cons = cons_pack(b);
         const auto &prim = prim_pack(b);
 
@@ -251,7 +240,7 @@
       DEFAULT_LOOP_PATTERN, "Thermal conduction X3 fluxes (iso)",
       parthenon::DevExecSpace(), 0, cons_pack.GetDim(5) - 1, kb.s, kb.e + 1, jb.s, jb.e,
       ib.s, ib.e, KOKKOS_LAMBDA(const int b, const int k, const int j, const int i) {
-        const auto &coords = prim_pack.coords(b);
+        const auto &coords = prim_pack.GetCoords(b);
         auto &cons = cons_pack(b);
         const auto &prim = prim_pack(b);
 
@@ -284,17 +273,10 @@
   const auto &thermal_diff = hydro_pkg->Param<ThermalDiffusivity>("thermal_diff");
 
   parthenon::par_for(
-<<<<<<< HEAD
       DEFAULT_LOOP_PATTERN, "Thermal conduction X1 fluxes (general)",
       parthenon::DevExecSpace(), 0, cons_pack.GetDim(5) - 1, kb.s, kb.e, jb.s, jb.e, ib.s,
       ib.e + 1, KOKKOS_LAMBDA(const int b, const int k, const int j, const int i) {
-        const auto &coords = prim_pack.coords(b);
-=======
-      DEFAULT_LOOP_PATTERN, "Thermal conduction X1 fluxes", parthenon::DevExecSpace(), 0,
-      cons_pack.GetDim(5) - 1, kb.s, kb.e, jb.s, jb.e, ib.s, ib.e + 1,
-      KOKKOS_LAMBDA(const int b, const int k, const int j, const int i) {
-        const auto &coords = prim_pack.GetCoords(b);
->>>>>>> 8800b516
+        const auto &coords = prim_pack.GetCoords(b);
         auto &cons = cons_pack(b);
         const auto &prim = prim_pack(b);
 
@@ -363,17 +345,10 @@
   }
   /* Compute heat fluxes in 2-direction  --------------------------------------*/
   parthenon::par_for(
-<<<<<<< HEAD
       DEFAULT_LOOP_PATTERN, "Thermal conduction X2 fluxes (general)",
       parthenon::DevExecSpace(), 0, cons_pack.GetDim(5) - 1, kb.s, kb.e, jb.s, jb.e + 1,
       ib.s, ib.e, KOKKOS_LAMBDA(const int b, const int k, const int j, const int i) {
-        const auto &coords = prim_pack.coords(b);
-=======
-      DEFAULT_LOOP_PATTERN, "Thermal conduction X2 fluxes", parthenon::DevExecSpace(), 0,
-      cons_pack.GetDim(5) - 1, kb.s, kb.e, jb.s, jb.e + 1, ib.s, ib.e,
-      KOKKOS_LAMBDA(const int b, const int k, const int j, const int i) {
-        const auto &coords = prim_pack.GetCoords(b);
->>>>>>> 8800b516
+        const auto &coords = prim_pack.GetCoords(b);
         auto &cons = cons_pack(b);
         const auto &prim = prim_pack(b);
 
@@ -443,17 +418,10 @@
   }
 
   parthenon::par_for(
-<<<<<<< HEAD
       DEFAULT_LOOP_PATTERN, "Thermal conduction X3 fluxes (general)",
       parthenon::DevExecSpace(), 0, cons_pack.GetDim(5) - 1, kb.s, kb.e + 1, jb.s, jb.e,
       ib.s, ib.e, KOKKOS_LAMBDA(const int b, const int k, const int j, const int i) {
-        const auto &coords = prim_pack.coords(b);
-=======
-      DEFAULT_LOOP_PATTERN, "Thermal conduction X3 fluxes", parthenon::DevExecSpace(), 0,
-      cons_pack.GetDim(5) - 1, kb.s, kb.e + 1, jb.s, jb.e, ib.s, ib.e,
-      KOKKOS_LAMBDA(const int b, const int k, const int j, const int i) {
-        const auto &coords = prim_pack.GetCoords(b);
->>>>>>> 8800b516
+        const auto &coords = prim_pack.GetCoords(b);
         auto &cons = cons_pack(b);
         const auto &prim = prim_pack(b);
 
