--- conflicted
+++ resolved
@@ -78,15 +78,9 @@
  public:
   KOKKOS_INLINE_FUNCTION
   ThermalDiffusivity(Conduction conduction, ConductionCoeff conduction_coeff_type,
-<<<<<<< HEAD
-                     Real coeff, Real mbar_over_kb)
-      : conduction_(conduction), conduction_coeff_type_(conduction_coeff_type),
-        coeff_(coeff), mbar_over_kb_(mbar_over_kb) {}
-=======
                      Real coeff, Real mbar, Real me, Real kb)
       : conduction_(conduction), conduction_coeff_type_(conduction_coeff_type),
         coeff_(coeff), mbar_(mbar), me_(me), kb_(kb) {}
->>>>>>> c9f1dfbf
 
   KOKKOS_INLINE_FUNCTION
   Real Get(const Real pres, const Real rho, const Real gradTmag) const;
