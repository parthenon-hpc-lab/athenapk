--- conflicted
+++ resolved
@@ -81,13 +81,9 @@
     pman.app_input->ProblemGenerator = field_loop::ProblemGenerator;
     Hydro::ProblemInitPackageData = field_loop::ProblemInitPackageData;
   } else if (problem == "kh") {
-<<<<<<< HEAD
-    pman.app_input->ProblemGenerator = kh::ProblemGenerator;
+    pman.app_input->MeshProblemGenerator = kh::ProblemGenerator;
   } else if (problem == "lw_implode") {
     pman.app_input->ProblemGenerator = lw_implode::ProblemGenerator;
-=======
-    pman.app_input->MeshProblemGenerator = kh::ProblemGenerator;
->>>>>>> b76f755a
   } else if (problem == "rand_blast") {
     pman.app_input->ProblemGenerator = rand_blast::ProblemGenerator;
     Hydro::ProblemInitPackageData = rand_blast::ProblemInitPackageData;
