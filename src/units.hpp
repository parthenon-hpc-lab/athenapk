
// Athena-Parthenon - a performance portable block structured AMR MHD code
// Copyright (c) 2020-2023, Athena Parthenon Collaboration. All rights reserved.
// Licensed under the 3-Clause License (the "LICENSE")

#ifndef UNITS_HPP_
#define UNITS_HPP_

// Parthenon headers
#include <parameter_input.hpp>
#include <parthenon/package.hpp>

// AthenaPK headers
#include "basic_types.hpp"

class Units {

 private:
  // CGS unit per X
  static constexpr parthenon::Real kev_cgs = 1.60218e-9;                   // erg
  static constexpr parthenon::Real g_cgs = 1;                              // g
  static constexpr parthenon::Real cm_cgs = 1;                             // cm
  static constexpr parthenon::Real cm_s_cgs = 1;                           // cm/s
  static constexpr parthenon::Real km_s_cgs = 1e5;                         // cm/s
  static constexpr parthenon::Real kpc_cgs = 3.0856775809623245e+21;       // cm
  static constexpr parthenon::Real mpc_cgs = 3.0856775809623245e+24;       // cm
  static constexpr parthenon::Real s_cgs = 1.0;                            // s
  static constexpr parthenon::Real yr_cgs = 3.15576e+7;                    // s
  static constexpr parthenon::Real myr_cgs = 3.15576e+13;                  // s
  static constexpr parthenon::Real dyne_cm2_cgs = 1.0;                     // dyne/cm^2
  static constexpr parthenon::Real msun_cgs = 1.98841586e+33;              // g
  static constexpr parthenon::Real atomic_mass_unit_cgs = 1.660538921e-24; // g
  static constexpr parthenon::Real electron_mass_cgs = 9.1093837015e-28;   // g
  static constexpr parthenon::Real g_cm3_cgs = 1.0;                        // gcm**3
  static constexpr parthenon::Real erg_cgs = 1;                            // erg
  static constexpr parthenon::Real gauss_cgs = 1;                          // gauss
  static constexpr parthenon::Real microgauss_cgs = 1e-6;                  // gauss
  static constexpr parthenon::Real mh_cgs =
      1.007947 * atomic_mass_unit_cgs; // g (matching the definition used in yt)

  // PHYSICAL CONSTANTS
  static constexpr parthenon::Real k_boltzmann_cgs = 1.3806488e-16; // erg/k
  static constexpr parthenon::Real gravitational_constant_cgs =
      6.67408e-08; // cm**3/(g*s**2)
  // static constexpr parthenon::Real gravitational_constant_cgs = 6.67384e-08;
  // //cm**3/(g*s**2)
  static constexpr parthenon::Real speed_of_light_cgs = 2.99792458e10; // cm/s

  // Specified code scales	in cgs
  // (Multiply code units to get quantities in cgs units)
  // (cgs unit per code unit)
  const parthenon::Real code_length_cgs_, code_mass_cgs_, code_time_cgs_;

 public:
  // Create a Units object without adding it to a Package
  Units(parthenon::ParameterInput *pin)
      : code_length_cgs_(pin->GetOrAddReal("units", "code_length_cgs", 1)),
        code_mass_cgs_(pin->GetOrAddReal("units", "code_mass_cgs", 1)),
        code_time_cgs_(pin->GetOrAddReal("units", "code_time_cgs", 1)) {}

  // Create a Units object and add it to a Package so that it gets outputted
  Units(parthenon::ParameterInput *pin, std::shared_ptr<parthenon::StateDescriptor> pkg)
      : code_length_cgs_(pin->GetOrAddReal("units", "code_length_cgs", 1)),
        code_mass_cgs_(pin->GetOrAddReal("units", "code_mass_cgs", 1)),
        code_time_cgs_(pin->GetOrAddReal("units", "code_time_cgs", 1)) {
    pkg->AddParam<>("code_length_cgs", code_length_cgs_);
    pkg->AddParam<>("code_mass_cgs", code_mass_cgs_);
    pkg->AddParam<>("code_time_cgs", code_time_cgs_);
    pkg->AddParam<>("units", *this);
  }

  // Code scales in cgs
  parthenon::Real code_length_cgs() const { return code_length_cgs_; }
  parthenon::Real code_mass_cgs() const { return code_mass_cgs_; }
  parthenon::Real code_time_cgs() const { return code_time_cgs_; }

  // Derived code scales  in cgs
  parthenon::Real code_energy_cgs() const {
    return code_mass_cgs() * code_length_cgs() * code_length_cgs() /
           (code_time_cgs() * code_time_cgs());
  }
  parthenon::Real code_density_cgs() const {
    return code_mass_cgs() / (code_length_cgs() * code_length_cgs() * code_length_cgs());
  }
  parthenon::Real code_pressure_cgs() const {
    return code_energy_cgs() /
           (code_length_cgs() * code_length_cgs() * code_length_cgs());
  }
  parthenon::Real code_entropy_kev_cm2() const {
    return code_energy_cgs() / kev_cgs * code_length_cgs() * code_length_cgs();
  }
  parthenon::Real code_magnetic_cgs() const {
<<<<<<< HEAD
    return std::sqrt(4.0 * M_PI) * sqrt(code_mass_cgs()) / sqrt(code_length_cgs()) / code_time_cgs();
=======
    return std::sqrt(4.0 * M_PI) * sqrt(code_mass_cgs()) / sqrt(code_length_cgs()) /
           code_time_cgs();
>>>>>>> 979c2a88
  }

  // Physical Constants in code units
  parthenon::Real k_boltzmann() const { return k_boltzmann_cgs / code_energy_cgs(); }
  parthenon::Real gravitational_constant() const {
    return gravitational_constant_cgs /
           (pow(code_length_cgs(), 3) / (code_mass_cgs() * pow(code_time_cgs(), 2)));
  }
  parthenon::Real speed_of_light() const {
    return speed_of_light_cgs / (code_length_cgs() / code_time_cgs());
  }

  // Code unit per X, or X in code units
  // Multiply cgs units to get quantities in code units
  parthenon::Real kev() const { return kev_cgs / code_energy_cgs(); }
  parthenon::Real g() const { return g_cgs / code_mass_cgs(); }
  parthenon::Real cm() const { return cm_cgs / code_length_cgs(); }
  parthenon::Real cm_s() const {
    return cm_s_cgs / (code_length_cgs() / code_time_cgs());
  }
  parthenon::Real km_s() const {
    return km_s_cgs / (code_length_cgs() / code_time_cgs());
  }
  parthenon::Real kpc() const { return kpc_cgs / code_length_cgs(); }
  parthenon::Real mpc() const { return mpc_cgs / code_length_cgs(); }
  parthenon::Real s() const { return s_cgs / code_time_cgs(); }
  parthenon::Real yr() const { return yr_cgs / code_time_cgs(); }
  parthenon::Real myr() const { return myr_cgs / code_time_cgs(); }
  parthenon::Real dyne_cm2() const { return dyne_cm2_cgs / code_pressure_cgs(); }
  parthenon::Real g_cm3() const { return g_cm3_cgs / code_density_cgs(); }
  parthenon::Real msun() const { return msun_cgs / code_mass_cgs(); }
  parthenon::Real atomic_mass_unit() const {
    return atomic_mass_unit_cgs / code_mass_cgs();
  }
  parthenon::Real electron_mass() const { return electron_mass_cgs / code_mass_cgs(); }
  parthenon::Real mh() const { return mh_cgs / code_mass_cgs(); }
  parthenon::Real erg() const { return erg_cgs / code_energy_cgs(); }
  parthenon::Real gauss() const { return gauss_cgs / code_magnetic_cgs(); }
  parthenon::Real microgauss() const { return microgauss_cgs / code_magnetic_cgs(); }
};

#endif // UNITS_HPP_<|MERGE_RESOLUTION|>--- conflicted
+++ resolved
@@ -90,12 +90,8 @@
     return code_energy_cgs() / kev_cgs * code_length_cgs() * code_length_cgs();
   }
   parthenon::Real code_magnetic_cgs() const {
-<<<<<<< HEAD
-    return std::sqrt(4.0 * M_PI) * sqrt(code_mass_cgs()) / sqrt(code_length_cgs()) / code_time_cgs();
-=======
     return std::sqrt(4.0 * M_PI) * sqrt(code_mass_cgs()) / sqrt(code_length_cgs()) /
            code_time_cgs();
->>>>>>> 979c2a88
   }
 
   // Physical Constants in code units
