--- conflicted
+++ resolved
@@ -197,116 +197,8 @@
 // SetPhases is used as InitMeshBlockUserData because phases need to be reset on remeshing
 void SetPhases(MeshBlock *pmb, ParameterInput *pin) {
   auto hydro_pkg = pmb->packages.Get("Hydro");
-<<<<<<< HEAD
-
-  // The following restriction could technically be lifted if the turbulence driver is
-  // directly embedded in the hydro driver rather than a user defined source as well as
-  // fixing the pack_size=-1 when using the Mesh- (not MeshBlock-)based problem generator.
-  // The restriction stems from requiring a collective MPI comm to normalize the
-  // acceleration and magnetic field, respectively. Note, that the restriction does not
-  // apply here, but for the ProblemGenerator() and Driving() function below. The check is
-  // just added here for convenience as this function is called during problem
-  // initializtion. From my (pgrete) point of view, it's currently cleaner to keep things
-  // separate and not touch the main driver at the expense of using one pack per rank --
-  // which is typically fastest on devices anyway.
-  const auto pack_size = pin->GetInteger("parthenon/mesh", "pack_size");
-  PARTHENON_REQUIRE_THROWS(pack_size == -1,
-                           "Turbulence pgen currently needs parthenon/mesh/pack_size=-1 "
-                           "to work because of global reductions.")
-
-  auto Lx = pm->mesh_size.x1max - pm->mesh_size.x1min;
-  auto Ly = pm->mesh_size.x2max - pm->mesh_size.x2min;
-  auto Lz = pm->mesh_size.x3max - pm->mesh_size.x3min;
-  // should also be easily fixed, just need to double check transforms and volume
-  // weighting everywhere
-  if ((Lx != 1.0) || (Ly != 1.0) || (Lz != 1.0)) {
-    std::stringstream msg;
-    msg << "### FATAL ERROR in turbulence driver" << std::endl
-        << "Only domain sizes with edge lengths of 1 are supported." << std::endl;
-    throw std::runtime_error(msg.str().c_str());
-  }
-
-  auto gnx1 = pm->mesh_size.nx1;
-  auto gnx2 = pm->mesh_size.nx2;
-  auto gnx3 = pm->mesh_size.nx3;
-  // as above, this restriction should/could be easily lifted
-  if ((gnx1 != gnx2) || (gnx2 != gnx3)) {
-    std::stringstream msg;
-    msg << "### FATAL ERROR in turbulence driver" << std::endl
-        << "Only cubic mesh sizes are supported." << std::endl;
-    throw std::runtime_error(msg.str().c_str());
-  }
-
-  const auto nx1 = pmb->block_size.nx1;
-  const auto nx2 = pmb->block_size.nx2;
-  const auto nx3 = pmb->block_size.nx3;
-
-  const auto gis = pmb->loc.lx1() * pmb->block_size.nx1;
-  const auto gjs = pmb->loc.lx2() * pmb->block_size.nx2;
-  const auto gks = pmb->loc.lx3() * pmb->block_size.nx3;
-
-  const auto num_modes = hydro_pkg->Param<int>("turbulence/num_modes");
-
-  // make local ref to capure in lambda
-  auto &k_vec = k_vec_;
-
-  Complex I(0.0, 1.0);
-
-  auto &base = pmb->meshblock_data.Get();
-  auto &phases_i = base->Get("phases_i").data;
-  auto &phases_j = base->Get("phases_j").data;
-  auto &phases_k = base->Get("phases_k").data;
-
-  pmb->par_for(
-      "forcing: calc phases_i", 0, nx1 - 1, KOKKOS_LAMBDA(int i) {
-        Real gi = static_cast<Real>(i + gis);
-        Real w_kx;
-        Complex phase;
-
-        for (int m = 0; m < num_modes; m++) {
-          w_kx = k_vec(0, m) * 2. * M_PI / static_cast<Real>(gnx1);
-          // adjust phase factor to Complex->Real IFT: u_hat*(k) = u_hat(-k)
-          if (k_vec(0, m) == 0.0) {
-            phase = 0.5 * Kokkos::exp(I * w_kx * gi);
-          } else {
-            phase = Kokkos::exp(I * w_kx * gi);
-          }
-          phases_i(i, m, 0) = phase.real();
-          phases_i(i, m, 1) = phase.imag();
-        }
-      });
-
-  pmb->par_for(
-      "forcing: calc phases_j", 0, nx2 - 1, KOKKOS_LAMBDA(int j) {
-        Real gj = static_cast<Real>(j + gjs);
-        Real w_ky;
-        Complex phase;
-
-        for (int m = 0; m < num_modes; m++) {
-          w_ky = k_vec(1, m) * 2. * M_PI / static_cast<Real>(gnx2);
-          phase = Kokkos::exp(I * w_ky * gj);
-          phases_j(j, m, 0) = phase.real();
-          phases_j(j, m, 1) = phase.imag();
-        }
-      });
-
-  pmb->par_for(
-      "forcing: calc phases_k", 0, nx3 - 1, KOKKOS_LAMBDA(int k) {
-        Real gk = static_cast<Real>(k + gks);
-        Real w_kz;
-        Complex phase;
-
-        for (int m = 0; m < num_modes; m++) {
-          w_kz = k_vec(2, m) * 2. * M_PI / static_cast<Real>(gnx3);
-          phase = Kokkos::exp(I * w_kz * gk);
-          phases_k(k, m, 0) = phase.real();
-          phases_k(k, m, 1) = phase.imag();
-        }
-      });
-=======
   auto few_modes_ft = hydro_pkg->Param<FewModesFT>("turbulence/few_modes_ft");
   few_modes_ft.SetPhases(pmb, pin);
->>>>>>> f334d206
 }
 
 //========================================================================================
