--- conflicted
+++ resolved
@@ -450,12 +450,8 @@
   Perturb(md, dt);
 }
 
-<<<<<<< HEAD
-void UserWorkBeforeOutput(MeshBlock *pmb, ParameterInput *pin, parthenon::SimTime const & t) {
-=======
 void UserWorkBeforeOutput(MeshBlock *pmb, ParameterInput *pin,
                           const parthenon::SimTime & /*tm*/) {
->>>>>>> c7273f94
   auto hydro_pkg = pmb->packages.Get("Hydro");
 
   // Store (common) acceleration field in spectral space
