--- conflicted
+++ resolved
@@ -756,11 +756,7 @@
 }
 
 void UserWorkBeforeOutput(MeshBlock *pmb, ParameterInput *pin,
-<<<<<<< HEAD
-                          const parthenon::SimTime &) {
-=======
                           const parthenon::SimTime & /*tm*/) {
->>>>>>> e778d031
   auto hydro_pkg = pmb->packages.Get("Hydro");
 
   // Store (common) acceleration field in spectral space
