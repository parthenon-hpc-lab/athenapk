//========================================================================================
// AthenaPK - a performance portable block structured AMR astrophysical MHD code.
// Copyright (c) 2021-2025, Athena-Parthenon Collaboration. All rights reserved.
// Licensed under the 3-clause BSD License, see LICENSE file for details
//========================================================================================
//! \file turbulence.cpp
//  \brief Problem generator for turbulence generator with only a few modes
//

// C++ headers
#include <algorithm> // min, max
<<<<<<< HEAD
#include <array>
#include <cmath> // log
#include <cstdint>
#include <cstring> // strcmp()

// heffte headers
#include "heffte.h"
=======
#include <cmath>     // log
#include <cstring>   // strcmp()
#include <fstream>   // ofstream
>>>>>>> 33a75d5e

// Parthenon headers
#include "basic_types.hpp"
#include "globals.hpp"
#include "kokkos_abstraction.hpp"
#include "mesh/mesh.hpp"
#include <iomanip>
#include <ios>
#include <mpi.h>
#include <parthenon/driver.hpp>
#include <parthenon/package.hpp>
#include <random>
#include <sstream>
#include <string>

// AthenaPK headers
#include "../main.hpp"
#include "../tracers/tracers.hpp"
#include "../units.hpp"
#include "../utils/few_modes_ft.hpp"
<<<<<<< HEAD
#include "parthenon_array_generic.hpp"
=======
>>>>>>> 33a75d5e
#include "utils/error_checking.hpp"

namespace turbulence {
using namespace parthenon::package::prelude;
using parthenon::DevMemSpace;
using parthenon::ParArray2D;
using utils::few_modes_ft::Complex;
using utils::few_modes_ft::FewModesFT;

// TODO(?) until we are able to process multiple variables in a single hst function call
// we'll use this enum to identify the various vars.
enum class HstQuan { Ms, Ma, pb };

// Compute the local sum of either the sonic Mach number,
// alfvenic Mach number, or plasma beta as specified by `hst_quan`.
template <HstQuan hst_quan>
Real TurbulenceHst(MeshData<Real> *md) {
  auto pmb = md->GetBlockData(0)->GetBlockPointer();
  auto hydro_pkg = pmb->packages.Get("Hydro");
  const auto gamma = hydro_pkg->Param<Real>("AdiabaticIndex");
  const auto fluid = hydro_pkg->Param<Fluid>("fluid");

  const auto &prim_pack = md->PackVariables(std::vector<std::string>{"prim"});

  IndexRange ib = md->GetBlockData(0)->GetBoundsI(IndexDomain::interior);
  IndexRange jb = md->GetBlockData(0)->GetBoundsJ(IndexDomain::interior);
  IndexRange kb = md->GetBlockData(0)->GetBoundsK(IndexDomain::interior);

  // after this function is called the result is MPI_SUMed across all procs/meshblocks
  // thus, we're only concerned with local sums
  Real sum;

  pmb->par_reduce(
      "hst_turbulence", 0, prim_pack.GetDim(5) - 1, kb.s, kb.e, jb.s, jb.e, ib.s, ib.e,
      KOKKOS_LAMBDA(const int b, const int k, const int j, const int i, Real &lsum) {
        const auto &prim = prim_pack(b);
        const auto &coords = prim_pack.GetCoords(b);

        const auto vel2 = (prim(IV1, k, j, i) * prim(IV1, k, j, i) +
                           prim(IV2, k, j, i) * prim(IV2, k, j, i) +
                           prim(IV3, k, j, i) * prim(IV3, k, j, i));

        const auto c_s =
            std::sqrt(gamma * prim(IPR, k, j, i) / prim(IDN, k, j, i)); // speed of sound

        const auto e_kin = 0.5 * prim(IDN, k, j, i) * vel2;

        if (hst_quan == HstQuan::Ms) { // Ms
          lsum += std::sqrt(vel2) / c_s * coords.CellVolume(k, j, i);
        }

        if (fluid == Fluid::glmmhd) {
          const auto B2 = (prim(IB1, k, j, i) * prim(IB1, k, j, i) +
                           prim(IB2, k, j, i) * prim(IB2, k, j, i) +
                           prim(IB3, k, j, i) * prim(IB3, k, j, i));

          const auto e_mag = 0.5 * B2;

          if (hst_quan == HstQuan::Ma) { // Ma
            lsum += std::sqrt(e_kin / e_mag) * coords.CellVolume(k, j, i);
          } else if (hst_quan == HstQuan::pb) { // plasma beta
            lsum += prim(IPR, k, j, i) / e_mag * coords.CellVolume(k, j, i);
          }
        }
      },
      sum);

  return sum;
}

void ProblemInitPackageData(ParameterInput *pin, parthenon::StateDescriptor *pkg) {
  // Step 1. Enlist history output information
  auto hst_vars = pkg->Param<parthenon::HstVar_list>(parthenon::hist_param_key);
  const auto fluid = pkg->Param<Fluid>("fluid");

  hst_vars.emplace_back(parthenon::HistoryOutputVar(parthenon::UserHistoryOperation::sum,
                                                    TurbulenceHst<HstQuan::Ms>, "Ms"));
  if (fluid == Fluid::glmmhd) {
    hst_vars.emplace_back(parthenon::HistoryOutputVar(
        parthenon::UserHistoryOperation::sum, TurbulenceHst<HstQuan::Ma>, "Ma"));
    hst_vars.emplace_back(parthenon::HistoryOutputVar(
        parthenon::UserHistoryOperation::sum, TurbulenceHst<HstQuan::pb>, "plasma_beta"));
  }
  pkg->UpdateParam(parthenon::hist_param_key, hst_vars);

  // Step 2. Add appropriate fields required by this pgen
  // Using OneCopy here to save memory. We typically don't need to update/evolve the
  // acceleration field for various stages in a cycle as the "model" error of the
  // turbulence driver is larger than the numerical one any way. This may need to be
  // changed if an "as close as possible" comparison between methods/codes is the goal
  // and not turbulence from a physical point of view.
  Metadata m({Metadata::Cell, Metadata::Derived, Metadata::OneCopy},
             std::vector<int>({3}));
  pkg->AddField("acc", m);

  auto num_modes =
      pin->GetInteger("problem/turbulence", "num_modes"); // number of wavemodes

  uint32_t rseed = pin->GetOrAddInteger("problem/turbulence", "rseed",
                                        -1); // seed for random number.
  pkg->AddParam<>("turbulence/rseed", rseed);

  auto k_peak =
      pin->GetOrAddReal("problem/turbulence", "kpeak", 0.0); // peak of the forcing spec
  pkg->AddParam<>("turbulence/kpeak", k_peak);

  auto accel_rms =
      pin->GetReal("problem/turbulence", "accel_rms"); // turbulence amplitude
  pkg->AddParam<>("turbulence/accel_rms", accel_rms);

  auto t_corr =
      pin->GetReal("problem/turbulence", "corr_time"); // forcing autocorrelation time
  pkg->AddParam<>("turbulence/t_corr", t_corr);

  Real sol_weight = pin->GetReal("problem/turbulence", "sol_weight"); // solenoidal weight
  pkg->AddParam<>("turbulence/sol_weight", sol_weight);

  // list of wavenumber vectors
  auto k_vec = ParArray2D<Real>("k_vec", 3, num_modes);
  auto k_vec_host = Kokkos::create_mirror_view(k_vec);
  for (int j = 0; j < 3; j++) {
    for (int i = 1; i <= num_modes; i++) {
      k_vec_host(j, i - 1) =
          pin->GetInteger("modes", "k_" + std::to_string(i) + "_" + std::to_string(j));
    }
  }
  Kokkos::deep_copy(k_vec, k_vec_host);

  auto few_modes_ft = FewModesFT(pin, pkg, "turbulence", num_modes, k_vec, k_peak,
                                 sol_weight, t_corr, rseed);
  // object must be mutable to update the internal state of the RNG
  pkg->AddParam<>("turbulence/few_modes_ft", few_modes_ft, true);

  // Check if this is is a restart and restore previous state
  if (pin->DoesParameterExist("problem/turbulence", "accel_hat_0_0_r")) {
    // Need to extract mutable object from Params here as the original few_modes_ft
    // above and the one in Params are different instances
    auto *pfew_modes_ft = pkg->MutableParam<FewModesFT>("turbulence/few_modes_ft");
    // Restore (common) acceleration field in spectral space
    auto accel_hat = pfew_modes_ft->GetVarHat();
    auto accel_hat_host = Kokkos::create_mirror_view(accel_hat);
    for (int i = 0; i < 3; i++) {
      for (int m = 0; m < num_modes; m++) {
        auto real =
            pin->GetReal("problem/turbulence", "accel_hat_" + std::to_string(i) + "_" +
                                                   std::to_string(m) + "_r");
        auto imag =
            pin->GetReal("problem/turbulence", "accel_hat_" + std::to_string(i) + "_" +
                                                   std::to_string(m) + "_i");
        accel_hat_host(i, m) = Complex(real, imag);
      }
    }
    Kokkos::deep_copy(accel_hat, accel_hat_host);

    // Restore state of random number gen
    {
      std::istringstream iss(pin->GetString("problem/turbulence", "state_rng"));
      pfew_modes_ft->RestoreRNG(iss);
    }
    // Restore state of dist
    {
      std::istringstream iss(pin->GetString("problem/turbulence", "state_dist"));
      pfew_modes_ft->RestoreDist(iss);
    }
  }
}

void ProblemInitTracerData(ParameterInput * /*pin*/,
                           parthenon::StateDescriptor *tracer_pkg) {
  // Number of lookback times to be stored (in powers of 2,
  // i.e., 12 allows to go from 0, 2^0 = 1, 2^1 = 2, 2^2 = 4, ..., 2^10 = 1024 cycles)
  const int n_lookback = 12; // could even be made an input parameter if required/desired
                             // (though it should probably not be changeable for restarts)
  tracer_pkg->AddParam("turbulence/n_lookback", n_lookback);

  const auto swarm_name = tracer_pkg->Param<std::string>("swarm_name");
  // Using a vector to reduce code duplication.
  Metadata vreal_swarmvalue_metadata(
      {Metadata::Real, Metadata::Vector, Metadata::Restart},
      std::vector<int>{n_lookback});
  tracer_pkg->AddSwarmValue("s", swarm_name, vreal_swarmvalue_metadata);
  tracer_pkg->AddSwarmValue("sdot", swarm_name, vreal_swarmvalue_metadata);
  // Timestamps for the lookback entries
  tracer_pkg->AddParam<>("turbulence/t_lookback", std::vector<Real>(n_lookback),
                         Params::Mutability::Restart);
}

<<<<<<< HEAD
// SetPhases is used as InitMeshBlockUserData because phases need to be reset on
// remeshing
=======
// SetPhases is used as InitMeshBlockUserData because phases need to be reset on remeshing
>>>>>>> 33a75d5e
void SetPhases(MeshBlock *pmb, ParameterInput *pin) {
  auto hydro_pkg = pmb->packages.Get("Hydro");
  auto few_modes_ft = hydro_pkg->Param<FewModesFT>("turbulence/few_modes_ft");
  few_modes_ft.SetPhases(pmb, pin);
}

//========================================================================================
//! \fn void Mesh::ProblemGenerator(Mesh *pm, ParameterInput *pin, MeshData<Real> *md)
//  \brief turbulence problem generator
//========================================================================================

void ProblemGenerator(Mesh *pmesh, ParameterInput *pin, MeshData<Real> *md) {
  auto pmb = md->GetBlockData(0)->GetBlockPointer();
  IndexRange ib = pmb->cellbounds.GetBoundsI(IndexDomain::interior);
  IndexRange jb = pmb->cellbounds.GetBoundsJ(IndexDomain::interior);
  IndexRange kb = pmb->cellbounds.GetBoundsK(IndexDomain::interior);

  auto hydro_pkg = pmb->packages.Get("Hydro");
  const auto fluid = hydro_pkg->Param<Fluid>("fluid");
  const auto gm1 = pin->GetReal("hydro", "gamma") - 1.0;
  const auto p0 = pin->GetReal("problem/turbulence", "p0");
  const auto rho0 = pin->GetReal("problem/turbulence", "rho0");
  const auto x3min = pmesh->mesh_size.xmin(X3DIR);
  const auto Lx = pmesh->mesh_size.xmax(X1DIR) - pmesh->mesh_size.xmin(X1DIR);
  const auto Ly = pmesh->mesh_size.xmax(X2DIR) - pmesh->mesh_size.xmin(X2DIR);
  const auto Lz = pmesh->mesh_size.xmax(X3DIR) - pmesh->mesh_size.xmin(X3DIR);
  const auto kz = 2.0 * M_PI / Lz;

  // already pack data here to get easy access to coords in kernels
  auto const &cons = md->PackVariables(std::vector<std::string>{"cons"});
  const auto num_blocks = md->NumBlocks();

  // First initialize B field as we need to normalize it
  Real b_norm = 0.0;
  if (fluid == Fluid::glmmhd) {
    parthenon::ParArray5D<Real> a("vector potential", num_blocks, 3,
                                  pmb->cellbounds.ncellsk(IndexDomain::entire),
                                  pmb->cellbounds.ncellsj(IndexDomain::entire),
                                  pmb->cellbounds.ncellsi(IndexDomain::entire));

    const auto b0 = pin->GetReal("problem/turbulence", "b0");
    const auto b_config = pin->GetInteger("problem/turbulence", "b_config");

    PARTHENON_REQUIRE_THROWS(b_config != 3, "Random B fields not implemented yet.")

    if (b_config == 4) { // field loop
      // the origin of the initial loop
      const auto x0 = pin->GetOrAddReal("problem/turbulence", "x0", 0.5);
      const auto y0 = pin->GetOrAddReal("problem/turbulence", "y0", 0.5);
      const auto z0 = pin->GetOrAddReal("problem/turbulence", "z0", 0.5);
      const auto rad = pin->GetOrAddReal("problem/turbulence", "loop_rad", 0.25);

      pmb->par_for(
          "Init field loop potential", 0, num_blocks - 1, kb.s - 1, kb.e + 1, jb.s - 1,
          jb.e + 1, ib.s - 1, ib.e + 1,
          KOKKOS_LAMBDA(const int b, const int k, const int j, const int i) {
            const auto &coords = cons.GetCoords(b);

            if ((SQR(coords.Xc<1>(i) - x0) + SQR(coords.Xc<2>(j) - y0)) < rad * rad) {
              a(b, 2, k, j, i) = (rad - std::sqrt(SQR(coords.Xc<1>(i) - x0) +
                                                  SQR(coords.Xc<2>(j) - y0)));
            }
          });
    }

    Real mag_en_sum; // used for normalization

    pmb->par_reduce(
        "Init B", 0, num_blocks - 1, kb.s, kb.e, jb.s, jb.e, ib.s, ib.e,
        KOKKOS_LAMBDA(const int b, const int k, const int j, const int i, Real &lsum) {
          const auto &coords = cons.GetCoords(b);
          const auto &u = cons(b);
          u(IB1, k, j, i) = 0.0;

          if (b_config == 0) { // uniform field
            u(IB1, k, j, i) = b0;
          }
          if (b_config == 1) { // no net flux with uniform fieldi
            if (coords.Xc<3>(k) < x3min + Lz / 2.0) {
              u(IB1, k, j, i) = b0;
            } else {
              u(IB1, k, j, i) = -b0;
            }
          }
          if (b_config == 2) { // no net flux with sin(z) shape
            // sqrt(0.5) is used so that resulting e_mag is approx b_0^2/2 similar to
            // other b_configs
            u(IB1, k, j, i) = b0 / std::sqrt(0.5) * std::sin(kz * coords.Xc<3>(k));
          }

          u(IB1, k, j, i) +=
              (a(b, 2, k, j + 1, i) - a(b, 2, k, j - 1, i)) / coords.Dxc<2>(j) / 2.0 -
              (a(b, 1, k + 1, j, i) - a(b, 1, k - 1, j, i)) / coords.Dxc<3>(k) / 2.0;
          u(IB2, k, j, i) =
              (a(b, 0, k + 1, j, i) - a(b, 0, k - 1, j, i)) / coords.Dxc<3>(k) / 2.0 -
              (a(b, 2, k, j, i + 1) - a(b, 2, k, j, i - 1)) / coords.Dxc<1>(i) / 2.0;
          u(IB3, k, j, i) =
              (a(b, 1, k, j, i + 1) - a(b, 1, k, j, i - 1)) / coords.Dxc<1>(i) / 2.0 -
              (a(b, 0, k, j + 1, i) - a(b, 0, k, j - 1, i)) / coords.Dxc<2>(j) / 2.0;
          lsum += 0.5 *
                  (SQR(u(IB1, k, j, i)) + SQR(u(IB2, k, j, i)) + SQR(u(IB3, k, j, i))) *
                  coords.CellVolume(k, j, i);
        },
        mag_en_sum);

#ifdef MPI_PARALLEL
    PARTHENON_MPI_CHECK(MPI_Allreduce(MPI_IN_PLACE, &mag_en_sum, 1, MPI_PARTHENON_REAL,
                                      MPI_SUM, MPI_COMM_WORLD));
#endif // MPI_PARALLEL

    b_norm = std::sqrt(mag_en_sum / (Lx * Ly * Lz) / (0.5 * b0 * b0));
    if (parthenon::Globals::my_rank == 0) {
      std::cout << "Applying norm factor of " << b_norm << " to B field."
                << " Orig mean E_mag = " << (mag_en_sum / (Lx * Ly * Lz)) << std::endl;
    }
  }

  const auto init_vel =
      pin->GetOrAddVector<Real>("problem/turbulence", "v0", {0., 0., 0.});
  PARTHENON_REQUIRE_THROWS(init_vel.size() == 3,
                           "Initial velocity vector should have three components.");
  const auto v1 = init_vel.at(0);
  const auto v2 = init_vel.at(1);
  const auto v3 = init_vel.at(2);

  pmb->par_for(
      "Final norm. and init", 0, num_blocks - 1, kb.s, kb.e, jb.s, jb.e, ib.s, ib.e,
      KOKKOS_LAMBDA(const int b, const int k, const int j, const int i) {
        const auto &u = cons(b);
        u(IDN, k, j, i) = rho0;

        u(IM1, k, j, i) = rho0 * v1;
        u(IM2, k, j, i) = rho0 * v2;
        u(IM3, k, j, i) = rho0 * v3;

        u(IEN, k, j, i) = p0 / gm1 + 0.5 * rho0 * (SQR(v1) + SQR(v2) + SQR(v3));

        if (fluid == Fluid::glmmhd) {
          u(IB1, k, j, i) /= b_norm;
          u(IB2, k, j, i) /= b_norm;
          u(IB3, k, j, i) /= b_norm;

          u(IEN, k, j, i) +=
              0.5 * (SQR(u(IB1, k, j, i)) + SQR(u(IB2, k, j, i)) + SQR(u(IB3, k, j, i)));
        }
      });
}

//----------------------------------------------------------------------------------------
//! \fn void Generate()
//  \brief Generate velocity pertubation.

void Generate(MeshData<Real> *md, Real dt) {
  auto pmb = md->GetBlockData(0)->GetBlockPointer();
  auto hydro_pkg = pmb->packages.Get("Hydro");
  // Must be mutable so the internal RNG state is updated
  auto *few_modes_ft = hydro_pkg->MutableParam<FewModesFT>("turbulence/few_modes_ft");
  few_modes_ft->Generate(md, dt, "acc");
}

//----------------------------------------------------------------------------------------
//! \fn void Perturb(Real dt)
//  \brief Add velocity perturbation to the hydro variables

void Perturb(MeshData<Real> *md, const Real dt) {
  auto pmb = md->GetBlockData(0)->GetBlockPointer();
  auto hydro_pkg = pmb->packages.Get("Hydro");

  IndexRange ib = md->GetBlockData(0)->GetBoundsI(IndexDomain::interior);
  IndexRange jb = md->GetBlockData(0)->GetBoundsJ(IndexDomain::interior);
  IndexRange kb = md->GetBlockData(0)->GetBoundsK(IndexDomain::interior);

  auto cons_pack = md->PackVariables(std::vector<std::string>{"cons"});
  auto acc_pack = md->PackVariables(std::vector<std::string>{"acc"});

  Kokkos::Array<Real, 4> sums{{0.0, 0.0, 0.0, 0.0}};
  Kokkos::parallel_reduce(
      "forcing: calc mean momenum",
      Kokkos::MDRangePolicy<Kokkos::Rank<4>>(
          {0, kb.s, jb.s, ib.s}, {cons_pack.GetDim(5), kb.e + 1, jb.e + 1, ib.e + 1},
          {1, 1, 1, ib.e + 1 - ib.s}),
      KOKKOS_LAMBDA(const int b, const int k, const int j, const int i, Real &lmass_sum,
                    Real &lim1_sum, Real &lim2_sum, Real &lim3_sum) {
        const auto &coords = cons_pack.GetCoords(b);
        auto den = cons_pack(b, IDN, k, j, i);
        lmass_sum += den * coords.CellVolume(k, j, i);
        lim1_sum += den * acc_pack(b, 0, k, j, i) * coords.CellVolume(k, j, i);
        lim2_sum += den * acc_pack(b, 1, k, j, i) * coords.CellVolume(k, j, i);
        lim3_sum += den * acc_pack(b, 2, k, j, i) * coords.CellVolume(k, j, i);
      },
      sums[0], sums[1], sums[2], sums[3]);

#ifdef MPI_PARALLEL
  // Sum the perturbations over all processors
  PARTHENON_MPI_CHECK(MPI_Allreduce(MPI_IN_PLACE, sums.data(), 4, MPI_PARTHENON_REAL,
                                    MPI_SUM, MPI_COMM_WORLD));
#endif // MPI_PARALLEL

  pmb->par_reduce(
      "forcing: remove mean momentum and calc norm", 0, acc_pack.GetDim(5) - 1, 0, 2,
      kb.s, kb.e, jb.s, jb.e, ib.s, ib.e,
      KOKKOS_LAMBDA(const int b, const int n, const int k, const int j, const int i,
                    Real &lampl_sum) {
        const auto &coords = acc_pack.GetCoords(b);
        acc_pack(b, n, k, j, i) -= sums[n + 1] / sums[0];
        lampl_sum += SQR(acc_pack(b, n, k, j, i)) * coords.CellVolume(k, j, i);
      },
      sums[0]);

#ifdef MPI_PARALLEL
  // Sum the perturbations over all processors
  PARTHENON_MPI_CHECK(MPI_Allreduce(MPI_IN_PLACE, sums.data(), 1, MPI_PARTHENON_REAL,
                                    MPI_SUM, MPI_COMM_WORLD));
#endif // MPI_PARALLEL

  const auto Lx =
      pmb->pmy_mesh->mesh_size.xmax(X1DIR) - pmb->pmy_mesh->mesh_size.xmin(X1DIR);
  const auto Ly =
      pmb->pmy_mesh->mesh_size.xmax(X2DIR) - pmb->pmy_mesh->mesh_size.xmin(X2DIR);
  const auto Lz =
      pmb->pmy_mesh->mesh_size.xmax(X3DIR) - pmb->pmy_mesh->mesh_size.xmin(X3DIR);
  const auto accel_rms = hydro_pkg->Param<Real>("turbulence/accel_rms");
  auto norm = accel_rms / std::sqrt(sums[0] / (Lx * Ly * Lz));

  pmb->par_for(
      "apply momemtum perturb", 0, cons_pack.GetDim(5) - 1, kb.s, kb.e, jb.s, jb.e, ib.s,
      ib.e, KOKKOS_LAMBDA(const int b, const int k, const int j, const int i) {
        auto &cons = cons_pack(b);
        auto &acc = acc_pack(b);

        auto &acc_0 = acc(0, k, j, i);
        auto &acc_1 = acc(1, k, j, i);
        auto &acc_2 = acc(2, k, j, i);

        // normalizing accel field here so that the actual values are used in the output
        acc_0 *= norm;
        acc_1 *= norm;
        acc_2 *= norm;

        Real qa = dt * cons(IDN, k, j, i);
        cons(IEN, k, j, i) +=
            (cons(IM1, k, j, i) * dt * acc_0 + cons(IM2, k, j, i) * dt * acc_1 +
             cons(IM3, k, j, i) * dt * acc_2 +
             (SQR(acc_0) + SQR(acc_1) + SQR(acc_2)) * qa * qa / (2 * cons(IDN, k, j, i)));

        cons(IM1, k, j, i) += qa * acc_0;
        cons(IM2, k, j, i) += qa * acc_1;
        cons(IM3, k, j, i) += qa * acc_2;
      });
}

//----------------------------------------------------------------------------------------
//! \fn void FewModesTurbulenceDriver::Driving(void)
//  \brief Generate and Perturb the velocity field

void Driving(MeshData<Real> *md, const parthenon::SimTime &tm, const Real dt) {
  // evolve forcing
  Generate(md, dt);

  // actually drive turbulence
  Perturb(md, dt);
}

void UserWorkBeforeOutput(MeshBlock *pmb, ParameterInput *pin,
                          const parthenon::SimTime & /*tm*/) {
  auto hydro_pkg = pmb->packages.Get("Hydro");
  // Store (common) acceleration field in spectral space
  auto few_modes_ft = hydro_pkg->Param<FewModesFT>("turbulence/few_modes_ft");
  auto var_hat = few_modes_ft.GetVarHat();
  auto accel_hat_host =
      Kokkos::create_mirror_view_and_copy(parthenon::HostMemSpace(), var_hat);

  const auto num_modes = few_modes_ft.GetNumModes();
  for (int i = 0; i < 3; i++) {
    for (int m = 0; m < num_modes; m++) {
      pin->SetReal("problem/turbulence",
                   "accel_hat_" + std::to_string(i) + "_" + std::to_string(m) + "_r",
                   accel_hat_host(i, m).real());
      pin->SetReal("problem/turbulence",
                   "accel_hat_" + std::to_string(i) + "_" + std::to_string(m) + "_i",
                   accel_hat_host(i, m).imag());
    }
  }
  // store state of random number gen
  auto state_rng = few_modes_ft.GetRNGState();
  pin->SetString("problem/turbulence", "state_rng", state_rng);
  // store state of distribution
  auto state_dist = few_modes_ft.GetDistState();
  pin->SetString("problem/turbulence", "state_dist", state_dist);
}

<<<<<<< HEAD
void UserMeshWorkBeforeOutput(Mesh *pmesh, ParameterInput *pin,
                              parthenon::SimTime const &tm) {

  // Check if we have a contiguous block of data (over all rank-local blocks)
  std::array local_loc_min{
      std::numeric_limits<std::int64_t>::max(),
      std::numeric_limits<std::int64_t>::max(),
      std::numeric_limits<std::int64_t>::max(),
  };
  std::array local_loc_max{
      std::numeric_limits<std::int64_t>::min(),
      std::numeric_limits<std::int64_t>::min(),
      std::numeric_limits<std::int64_t>::min(),
  };

  // Need to store this info in a way this can be used on device later
  ParArray2D<std::int64_t> loc_view("logical location of local blocks",
                                    pmesh->GetNumMeshBlocksThisRank(), 3);
  auto loc_view_h = loc_view.GetHostMirror();

  // Set rank local min and max logical locations.
  // Also check if all blocks are on the same level (we use this check instead of
  // checking for refinement=none because AMR could have been used to dynamically refine
  // a simulation. We just need to ensure that all blocks are on the same level to
  // create an effective uniform grid.)
  const auto level =
      pmesh->Forest().GetLegacyTreeLocation(pmesh->block_list[0]->loc).level();
  for (int b = 0; b < pmesh->GetNumMeshBlocksThisRank(); b++) {
    auto pmb = pmesh->block_list[b];
    const auto loc = pmesh->Forest().GetLegacyTreeLocation(pmb->loc);
    for (int i = 0; i <= 2; i++) {
      local_loc_min.at(i) = std::min(loc.l(i), local_loc_min.at(i));
      local_loc_max.at(i) = std::max(loc.l(i), local_loc_max.at(i));
      loc_view_h(b, i) = loc.l(i);
    }
    PARTHENON_REQUIRE_THROWS(loc.level() == level,
                             "Not all blocks are on the same level.");
  }

  // convert global logical locations to rank-local logical locs
  for (int b = 0; b < pmesh->GetNumMeshBlocksThisRank(); b++) {
    for (int i = 0; i <= 2; i++) {
      loc_view_h(b, i) -= local_loc_min.at(i);
    }
  }
  Kokkos::deep_copy(loc_view, loc_view_h);

  std::array local_nlocs{
      (local_loc_max.at(0) - local_loc_min.at(0)) + 1,
      (local_loc_max.at(1) - local_loc_min.at(1)) + 1,
      (local_loc_max.at(2) - local_loc_min.at(2)) + 1,
  };
  const auto loc_max_vol = local_nlocs.at(0) * local_nlocs.at(1) * local_nlocs.at(2);
  std::cerr << "[" << parthenon::Globals::my_rank << "] got local vol of: " << loc_max_vol
            << "\n";
  PARTHENON_REQUIRE_THROWS(loc_max_vol == pmesh->GetNumMeshBlocksThisRank(),
                           "Block coverage on rank cannot be matched to a contiguous "
                           "array, which is required for FFTs. Try a different amount of "
                           "ranks (one block per rank will always work).");

  auto *comm = MPI_COMM_WORLD;

  // TODO(pgrete) not nice, make nicer
#ifndef KOKKOS_ENABLE_CUDA
  using backend_tag = heffte::backend::default_backend<heffte::tag::cpu>::type;
#else
  using backend_tag = heffte::backend::default_backend<heffte::tag::gpu>::type;
  PARTHENON_REQUIRE_THROWS(heffte::gpu::device_count() == 1,
                           "To make this work, we need to ensure that Kokkos and heffte "
                           "use the same GPUs. So hard fail for now.");
#endif

  // wrapper around MPI_Comm_rank() and MPI_Comm_size(), using this is optional
  int const me = heffte::mpi::comm_rank(comm);
  int const num_ranks = heffte::mpi::comm_size(comm);

  if (me == 0)
    std::cerr << "using backend: " << heffte::backend::name<backend_tag>() << "\n";

  // the dimension where the data will shrink
  int r2c_direction = 0;
  // Adjust (logical) grid size at levels other than the root level.
  // This is required for simulation with mesh refinement so that the phases calculated
  // below take the logical grid size into account. For example, the local phases at level
  // 1 should be calculated assuming a grid that is twice as large as the root grid.
  const auto root_level = pmesh->GetRootLevel();
  auto gnx1 =
      static_cast<int>(pmesh->mesh_size.nx(X1DIR) * std::pow(2, level - root_level));
  auto gnx2 =
      static_cast<int>(pmesh->mesh_size.nx(X2DIR) * std::pow(2, level - root_level));
  auto gnx3 =
      static_cast<int>(pmesh->mesh_size.nx(X3DIR) * std::pow(2, level - root_level));

  heffte::box3d<> real_indexes({0, 0, 0}, {gnx1 - 1, gnx2 - 1, gnx3 - 1});
  heffte::box3d<> complex_indexes({0, 0, 0}, {
                                                 (gnx1 - 1) / 2 + 1,
                                                 gnx2 - 1,
                                                 gnx3 - 1,

                                             });

  // check if the complex indexes have correct dimension
  assert(real_indexes.r2c(r2c_direction) == complex_indexes);

  // report the indexes
  if (me == 0) {
    std::cout << "The global input contains " << real_indexes.count()
              << " real indexes.\n";
    std::cout << "The global output contains " << complex_indexes.count()
              << " complex indexes.\n";
  }

  // Set local real indices based on the local infos
  // Need to use legacy locations from above (which are global) because locations now are
  // local to the tree, which results in inconsistencies for meshes with multiple trees.
  const auto block_size = pmesh->GetDefaultBlockSize();
  // block sizes
  const auto nx1b = block_size.nx(X1DIR);
  const auto nx2b = block_size.nx(X2DIR);
  const auto nx3b = block_size.nx(X3DIR);
  // all local blocks sizes (based on logical locations)
  const auto nx1l = local_nlocs.at(0) * nx1b;
  const auto nx2l = local_nlocs.at(1) * nx2b;
  const auto nx3l = local_nlocs.at(2) * nx3b;
  const int gis = local_loc_min.at(0) * nx1b;
  const int gjs = local_loc_min.at(1) * nx2b;
  const int gks = local_loc_min.at(2) * nx3b;
  // fft() interface below requires box3d's of int (to we need to cast down)
  const heffte::box3d<> inbox({gis, gjs, gks}, {static_cast<int>(gis + nx1l - 1),
                                                static_cast<int>(gjs + nx2l - 1),
                                                static_cast<int>(gks + nx3l - 1)});

  // but let heffte determine the best complex decomposition
  std::array<int, 3> proc_grid =
      heffte::proc_setup_min_surface(complex_indexes, num_ranks);
  std::vector<heffte::box3d<>> complex_boxes =
      heffte::split_world(complex_indexes, proc_grid);
  heffte::box3d<> const outbox = complex_boxes[me];

  std::cerr << "[" << parthenon::Globals::my_rank
            << "] my complex indices are: " << outbox.low[0] << ":" << outbox.high[0]
            << " " << outbox.low[1] << ":" << outbox.high[1] << " " << outbox.low[2]
            << ":" << outbox.high[2] << " "
            << " and the complex order is for idx 012: " << outbox.order[0]
            << outbox.order[1] << outbox.order[2]
            << " and the real order is for idx 012: " << inbox.order[0] << inbox.order[1]
            << inbox.order[2] << "\n";

  // define the heffte class and the input and output geometry
  heffte::fft3d_r2c<backend_tag> fft(inbox, outbox, r2c_direction, comm);

  // TODO(pgrete) Eventually make these persistent
  int n_comp = 3;
  const auto fft_size_inbox = fft.size_inbox();
  parthenon::ParArray1D<Real> input("fft input", n_comp * fft_size_inbox);
  parthenon::ParArray1D<Real> inverse("fft inverse", n_comp * fft_size_inbox);
  parthenon::ParArray1D<std::complex<Real>> output("fft output",
                                                   n_comp * fft.size_outbox());
  parthenon::ParArray1D<std::complex<Real>> workspace("fft workspace",
                                                      n_comp * fft.size_workspace());
  PARTHENON_REQUIRE_THROWS(pmesh->DefaultNumPartitions() == 1,
                           "Only pack_size=-1 currently supported for heffte.")
  auto &md = pmesh->mesh_data.GetOrAdd("base", 0);
  IndexRange ib = md->GetBlockData(0)->GetBoundsI(IndexDomain::interior);
  IndexRange jb = md->GetBlockData(0)->GetBoundsJ(IndexDomain::interior);
  IndexRange kb = md->GetBlockData(0)->GetBoundsK(IndexDomain::interior);
  auto prim = md->PackVariables(std::vector<std::string>{"prim"});
  par_for(
      "Init FFT fields", 0, pmesh->GetNumMeshBlocksThisRank() - 1, kb.s, kb.e, jb.s, jb.e,
      ib.s, ib.e, KOKKOS_LAMBDA(const int b, const int k, const int j, const int i) {
        const auto &p = prim(b);
        const auto kk = k - kb.s + loc_view(b, 2) * nx3b;
        const auto jj = j - jb.s + loc_view(b, 1) * nx2b;
        const auto ii = i - ib.s + loc_view(b, 0) * nx1b;
        const std::int64_t idx = (kk * nx2l + jj) * nx1l + ii;
        input(idx) = p(IV1, k, j, i);
        input(idx + fft_size_inbox) = p(IV2, k, j, i);
        input(idx + 2 * fft_size_inbox) = p(IV3, k, j, i);
      });

  fft.forward(n_comp, input.data(), output.data(), workspace.data());

  const auto k_max = std::sqrt(SQR(gnx1 / 2) + SQR(gnx2 / 2) + SQR(gnx3 / 2));

  const auto num_bins = static_cast<int>(std::ceil(k_max)) + 1;
  // TODO(pgrete) if these are being reused, then ensure to reset (i.e., init 0 to and
  // call .reset())
  ParArray2D<Real> spectra("spectra", num_bins, 3);
  // temp view for reduction for better performance (switches
  // between atomics and data duplication depending on the platform)
  auto scatter_spectra =
      Kokkos::Experimental::ScatterView<Real **, parthenon::LayoutWrapper>(
          spectra.KokkosView());

  ib.s = outbox.low[0];
  ib.e = outbox.high[0];
  jb.s = outbox.low[1];
  jb.e = outbox.high[1];
  kb.s = outbox.low[2];
  kb.e = outbox.high[2];
  const auto fft_size_outbox = fft.size_outbox();
  parthenon::par_for(
      "CalcSpec", kb.s, kb.e, jb.s, jb.e, ib.s, ib.e,
      KOKKOS_LAMBDA(const int k, const int j, const int i) {
        auto k_z = k <= gnx3 / 2 ? k : -gnx3 + k;
        auto k_y = j <= gnx2 / 2 ? j : -gnx2 + j;
        auto k_x = i; // because we're using r2c transforms

        // for simple binning/indexing
        auto k_mag = std::sqrt(SQR(k_x) + SQR(k_y) + SQR(k_z));
        auto k_mag_int = static_cast<int>(std::floor(k_mag));

        const auto outidx =
            ((k - kb.s) * (jb.e - jb.s + 1) + (j - jb.s)) * (ib.e - ib.s + 1) + i - ib.s;

        auto val = SQR(output[outidx].real()) + SQR(output[outidx].imag()) +
                   SQR(output[outidx + fft_size_outbox].real()) +
                   SQR(output[outidx + fft_size_outbox].imag()) +
                   SQR(output[outidx + 2 * fft_size_outbox].real()) +
                   SQR(output[outidx + 2 * fft_size_outbox].imag());

        // account for Hermitian symmetry of r2c transform
        const auto fac = ((k_x > 0) && (2 * k_x != gnx1)) ? 2.0 : 1.0;

        auto spec = scatter_spectra.access();
        // 0: histsum - 1: ksum - 2: histcount
        spec(k_mag_int, 0) += fac * val;
        spec(k_mag_int, 1) += fac * k_mag;
        spec(k_mag_int, 2) += fac * 1.0;
      });
  Kokkos::Experimental::contribute(spectra.KokkosView(), scatter_spectra);

  Kokkos::fence(); // May not be required.
#ifdef MPI_PARALLEL
  //  Sum the perturbations over all processors
  if (parthenon::Globals::my_rank == 0) {
    PARTHENON_MPI_CHECK(MPI_Reduce(MPI_IN_PLACE, spectra.data(), spectra.size(),
                                   MPI_PARTHENON_REAL, MPI_SUM, 0, MPI_COMM_WORLD));
  } else {
    PARTHENON_MPI_CHECK(MPI_Reduce(spectra.data(), spectra.data(), spectra.size(),
                                   MPI_PARTHENON_REAL, MPI_SUM, 0, MPI_COMM_WORLD));
  }
#endif // MPI_PARALLEL

  if (parthenon::Globals::my_rank == 0) {
    auto spectra_h = spectra.GetHostMirrorAndCopy();
    // and write data
    std::ofstream outfile;
    const std::string fname("spec.csv");
    // On startup, write header
    if (tm.ncycle == 0) {
      outfile.open(fname, std::ofstream::out);
      outfile << "# cycle, time, num_bins, pos spec,...\n";
    } else {
      outfile.open(fname, std::ofstream::out | std::ofstream::app);
    }

    outfile << tm.ncycle << "," << tm.time << "," << num_bins;

    for (int j = 0; j < 3; j++) {
      for (int i = 0; i < num_bins; i++) {
        outfile << "," << spectra_h(i, j);
      }
    }
    outfile << std::endl;

    outfile.close();
  }
}

=======
>>>>>>> 33a75d5e
TaskStatus ProblemFillTracers(MeshData<Real> *md, const parthenon::SimTime &tm,
                              const Real dt) {
  const auto current_cycle = tm.ncycle;

  auto tracers_pkg = md->GetParentPointer()->packages.Get("tracers");
  const auto n_lookback = tracers_pkg->Param<int>("turbulence/n_lookback");
  // Params (which is storing t_lookback) is shared across all blocks so we update it
  // outside the block loop. Note, that this is a standard vector, so it cannot be used
  // in the kernel (but also don't need to be used as can directly update it)
  auto t_lookback = tracers_pkg->Param<std::vector<Real>>("turbulence/t_lookback");
  auto dncycle = static_cast<int>(Kokkos::pow(2, n_lookback - 2));
  auto idx = n_lookback - 1;
  while (dncycle > 0) {
    if (current_cycle % dncycle == 0) {
      t_lookback[idx] = t_lookback[idx - 1];
    }
    dncycle /= 2;
    idx -= 1;
  }
  t_lookback[0] = tm.time;
  // Write data back to Params dict
  tracers_pkg->UpdateParam("turbulence/t_lookback", t_lookback);

  // TODO(pgrete) Benchmark atomic and potentially update to proper reduction instead of
  // atomics.
  //  Used for the parallel reduction. Could be reused but this way it's initalized to
  //  0.
  // n_lookback + 1 as it also carries <s> and <sdot>
  parthenon::ParArray2D<Real> corr("tracer correlations", 2, n_lookback + 1);
  int64_t num_particles_total = 0;

  for (int b = 0; b < md->NumBlocks(); b++) {
    auto *pmb = md->GetBlockData(b)->GetBlockPointer();
    auto &sd = pmb->meshblock_data.Get()->GetSwarmData();
    auto &swarm = sd->Get("tracers");

    // TODO(pgrete) cleanup once get swarm packs (currently in development upstream)
    // pull swarm vars
    auto &rho = swarm->Get<Real>("rho").Get();
    auto &s = swarm->Get<Real>("s").Get();
    auto &sdot = swarm->Get<Real>("sdot").Get();

    auto swarm_d = swarm->GetDeviceContext();

    // update loop.
    const int max_active_index = swarm->GetMaxActiveIndex();
    pmb->par_for(
        "Turbulence::Fill Tracers", 0, max_active_index, KOKKOS_LAMBDA(const int n) {
          if (swarm_d.IsActive(n)) {
            auto dncycle = static_cast<int>(Kokkos::pow(2, n_lookback - 2));
            auto s_idx = n_lookback - 1;
            while (dncycle > 0) {
              if (current_cycle % dncycle == 0) {
                s(s_idx, n) = s(s_idx - 1, n);
                sdot(s_idx, n) = sdot(s_idx - 1, n);
              }
              dncycle /= 2;
              s_idx -= 1;
            }
            s(0, n) = Kokkos::log(rho(n));
            sdot(0, n) = (s(0, n) - s(1, n)) / dt;

            // Now that all s and sdot entries are updated, we calculate the (mean)
            // correlations
            for (s_idx = 0; s_idx < n_lookback; s_idx++) {
              Kokkos::atomic_add(&corr(0, s_idx), s(0, n) * s(s_idx, n));
              Kokkos::atomic_add(&corr(1, s_idx), sdot(0, n) * sdot(s_idx, n));
            }
            Kokkos::atomic_add(&corr(0, n_lookback), s(0, n));
            Kokkos::atomic_add(&corr(1, n_lookback), sdot(0, n));
          }
        });
    num_particles_total += swarm->GetNumActive();
  } // loop over all blocks on this rank (this MeshData container)

  // Results still live in device memory. Copy to host for global reduction and output.
  auto corr_h = Kokkos::create_mirror_view_and_copy(parthenon::HostMemSpace(), corr);
#ifdef MPI_PARALLEL
  if (parthenon::Globals::my_rank == 0) {
    PARTHENON_MPI_CHECK(MPI_Reduce(MPI_IN_PLACE, corr_h.data(), corr_h.GetSize(),
                                   MPI_PARTHENON_REAL, MPI_SUM, 0, MPI_COMM_WORLD));
    PARTHENON_MPI_CHECK(MPI_Reduce(MPI_IN_PLACE, &num_particles_total, 1, MPI_INT64_T,
                                   MPI_SUM, 0, MPI_COMM_WORLD));
  } else {
    PARTHENON_MPI_CHECK(MPI_Reduce(corr_h.data(), corr_h.data(), corr_h.GetSize(),
                                   MPI_PARTHENON_REAL, MPI_SUM, 0, MPI_COMM_WORLD));
    PARTHENON_MPI_CHECK(MPI_Reduce(&num_particles_total, &num_particles_total, 1,
                                   MPI_INT64_T, MPI_SUM, 0, MPI_COMM_WORLD));
  }
#endif
  if (parthenon::Globals::my_rank == 0) {
    // Turn sum into mean
    for (int i = 0; i < n_lookback + 1; i++) {
      corr_h(0, i) /= static_cast<Real>(num_particles_total);
      corr_h(1, i) /= static_cast<Real>(num_particles_total);
    }

    // and write data
    std::ofstream outfile;
    const std::string fname("correlations.csv");
    // On startup, write header
    if (current_cycle == 0) {
      outfile.open(fname, std::ofstream::out);
      outfile << "# cycle, time, s, sdot";
      for (const auto &var : {"corr_s", "corr_sdot", "t_lookback"}) {
        for (int i = 0; i < n_lookback; i++) {
          outfile << ", " << var << "[" << i << "]";
        }
        outfile << std::endl;
      }
    } else {
      outfile.open(fname, std::ofstream::out | std::ofstream::app);
    }

    outfile << tm.ncycle << "," << tm.time;

    // <s> and <sdot>
    outfile << "," << corr_h(0, n_lookback);
    outfile << "," << corr_h(1, n_lookback);
    // <corr(s)> and <corr(sdot)>
    for (int j = 0; j < 2; j++) {
      for (int i = 0; i < n_lookback; i++) {
        outfile << "," << corr_h(j, i);
      }
    }
    for (int i = 0; i < n_lookback; i++) {
      outfile << "," << t_lookback[i];
    }
    outfile << std::endl;

    outfile.close();
  }

  return TaskStatus::complete;
}
} // namespace turbulence<|MERGE_RESOLUTION|>--- conflicted
+++ resolved
@@ -9,7 +9,6 @@
 
 // C++ headers
 #include <algorithm> // min, max
-<<<<<<< HEAD
 #include <array>
 #include <cmath> // log
 #include <cstdint>
@@ -17,11 +16,6 @@
 
 // heffte headers
 #include "heffte.h"
-=======
-#include <cmath>     // log
-#include <cstring>   // strcmp()
-#include <fstream>   // ofstream
->>>>>>> 33a75d5e
 
 // Parthenon headers
 #include "basic_types.hpp"
@@ -30,7 +24,6 @@
 #include "mesh/mesh.hpp"
 #include <iomanip>
 #include <ios>
-#include <mpi.h>
 #include <parthenon/driver.hpp>
 #include <parthenon/package.hpp>
 #include <random>
@@ -42,10 +35,6 @@
 #include "../tracers/tracers.hpp"
 #include "../units.hpp"
 #include "../utils/few_modes_ft.hpp"
-<<<<<<< HEAD
-#include "parthenon_array_generic.hpp"
-=======
->>>>>>> 33a75d5e
 #include "utils/error_checking.hpp"
 
 namespace turbulence {
@@ -135,8 +124,8 @@
   // Using OneCopy here to save memory. We typically don't need to update/evolve the
   // acceleration field for various stages in a cycle as the "model" error of the
   // turbulence driver is larger than the numerical one any way. This may need to be
-  // changed if an "as close as possible" comparison between methods/codes is the goal
-  // and not turbulence from a physical point of view.
+  // changed if an "as close as possible" comparison between methods/codes is the goal and
+  // not turbulence from a physical point of view.
   Metadata m({Metadata::Cell, Metadata::Derived, Metadata::OneCopy},
              std::vector<int>({3}));
   pkg->AddField("acc", m);
@@ -144,8 +133,8 @@
   auto num_modes =
       pin->GetInteger("problem/turbulence", "num_modes"); // number of wavemodes
 
-  uint32_t rseed = pin->GetOrAddInteger("problem/turbulence", "rseed",
-                                        -1); // seed for random number.
+  uint32_t rseed =
+      pin->GetOrAddInteger("problem/turbulence", "rseed", -1); // seed for random number.
   pkg->AddParam<>("turbulence/rseed", rseed);
 
   auto k_peak =
@@ -181,8 +170,8 @@
 
   // Check if this is is a restart and restore previous state
   if (pin->DoesParameterExist("problem/turbulence", "accel_hat_0_0_r")) {
-    // Need to extract mutable object from Params here as the original few_modes_ft
-    // above and the one in Params are different instances
+    // Need to extract mutable object from Params here as the original few_modes_ft above
+    // and the one in Params are different instances
     auto *pfew_modes_ft = pkg->MutableParam<FewModesFT>("turbulence/few_modes_ft");
     // Restore (common) acceleration field in spectral space
     auto accel_hat = pfew_modes_ft->GetVarHat();
@@ -233,12 +222,7 @@
                          Params::Mutability::Restart);
 }
 
-<<<<<<< HEAD
-// SetPhases is used as InitMeshBlockUserData because phases need to be reset on
-// remeshing
-=======
 // SetPhases is used as InitMeshBlockUserData because phases need to be reset on remeshing
->>>>>>> 33a75d5e
 void SetPhases(MeshBlock *pmb, ParameterInput *pin) {
   auto hydro_pkg = pmb->packages.Get("Hydro");
   auto few_modes_ft = hydro_pkg->Param<FewModesFT>("turbulence/few_modes_ft");
@@ -505,6 +489,7 @@
 void UserWorkBeforeOutput(MeshBlock *pmb, ParameterInput *pin,
                           const parthenon::SimTime & /*tm*/) {
   auto hydro_pkg = pmb->packages.Get("Hydro");
+
   // Store (common) acceleration field in spectral space
   auto few_modes_ft = hydro_pkg->Param<FewModesFT>("turbulence/few_modes_ft");
   auto var_hat = few_modes_ft.GetVarHat();
@@ -530,7 +515,6 @@
   pin->SetString("problem/turbulence", "state_dist", state_dist);
 }
 
-<<<<<<< HEAD
 void UserMeshWorkBeforeOutput(Mesh *pmesh, ParameterInput *pin,
                               parthenon::SimTime const &tm) {
 
@@ -801,8 +785,6 @@
   }
 }
 
-=======
->>>>>>> 33a75d5e
 TaskStatus ProblemFillTracers(MeshData<Real> *md, const parthenon::SimTime &tm,
                               const Real dt) {
   const auto current_cycle = tm.ncycle;
