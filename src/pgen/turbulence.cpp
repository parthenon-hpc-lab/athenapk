//========================================================================================
// AthenaPK - a performance portable block structured AMR astrophysical MHD code.
// Copyright (c) 2021-2025, Athena-Parthenon Collaboration. All rights reserved.
// Licensed under the 3-clause BSD License, see LICENSE file for details
//========================================================================================
//! \file turbulence.cpp
//  \brief Problem generator for turbulence generator with only a few modes
//

// C++ headers
#include <algorithm> // min, max
#include <cmath>     // log
#include <cstring>   // strcmp()

// Parthenon headers
#include "basic_types.hpp"
#include "kokkos_abstraction.hpp"
#include "mesh/mesh.hpp"
#include <iomanip>
#include <ios>
#include <parthenon/driver.hpp>
#include <parthenon/package.hpp>
#include <random>
#include <sstream>
#include <string>

// AthenaPK headers
#include "../main.hpp"
#include "../tracers/tracers.hpp"
#include "../units.hpp"
#include "../utils/few_modes_ft.hpp"
#include "utils/error_checking.hpp"

namespace turbulence {
using namespace parthenon::package::prelude;
using parthenon::DevMemSpace;
using parthenon::ParArray2D;
using utils::few_modes_ft::Complex;
using utils::few_modes_ft::FewModesFT;

// TODO(?) until we are able to process multiple variables in a single hst function call
// we'll use this enum to identify the various vars.
enum class HstQuan { Ms, Ma, pb };

// Compute the local sum of either the sonic Mach number,
// alfvenic Mach number, or plasma beta as specified by `hst_quan`.
template <HstQuan hst_quan>
Real TurbulenceHst(MeshData<Real> *md) {
  auto pmb = md->GetBlockData(0)->GetBlockPointer();
  auto hydro_pkg = pmb->packages.Get("Hydro");
  const auto gamma = hydro_pkg->Param<Real>("AdiabaticIndex");
  const auto fluid = hydro_pkg->Param<Fluid>("fluid");

  const auto &prim_pack = md->PackVariables(std::vector<std::string>{"prim"});

  IndexRange ib = md->GetBlockData(0)->GetBoundsI(IndexDomain::interior);
  IndexRange jb = md->GetBlockData(0)->GetBoundsJ(IndexDomain::interior);
  IndexRange kb = md->GetBlockData(0)->GetBoundsK(IndexDomain::interior);

  // after this function is called the result is MPI_SUMed across all procs/meshblocks
  // thus, we're only concerned with local sums
  Real sum;

  pmb->par_reduce(
      "hst_turbulence", 0, prim_pack.GetDim(5) - 1, kb.s, kb.e, jb.s, jb.e, ib.s, ib.e,
      KOKKOS_LAMBDA(const int b, const int k, const int j, const int i, Real &lsum) {
        const auto &prim = prim_pack(b);
        const auto &coords = prim_pack.GetCoords(b);

        const auto vel2 = (prim(IV1, k, j, i) * prim(IV1, k, j, i) +
                           prim(IV2, k, j, i) * prim(IV2, k, j, i) +
                           prim(IV3, k, j, i) * prim(IV3, k, j, i));

        const auto c_s =
            std::sqrt(gamma * prim(IPR, k, j, i) / prim(IDN, k, j, i)); // speed of sound

        const auto e_kin = 0.5 * prim(IDN, k, j, i) * vel2;

        if (hst_quan == HstQuan::Ms) { // Ms
          lsum += std::sqrt(vel2) / c_s * coords.CellVolume(k, j, i);
        }

        if (fluid == Fluid::glmmhd) {
          const auto B2 = (prim(IB1, k, j, i) * prim(IB1, k, j, i) +
                           prim(IB2, k, j, i) * prim(IB2, k, j, i) +
                           prim(IB3, k, j, i) * prim(IB3, k, j, i));

          const auto e_mag = 0.5 * B2;

          if (hst_quan == HstQuan::Ma) { // Ma
            lsum += std::sqrt(e_kin / e_mag) * coords.CellVolume(k, j, i);
          } else if (hst_quan == HstQuan::pb) { // plasma beta
            lsum += prim(IPR, k, j, i) / e_mag * coords.CellVolume(k, j, i);
          }
        }
      },
      sum);

  return sum;
}

void ProblemInitPackageData(ParameterInput *pin, parthenon::StateDescriptor *pkg) {
  // Step 1. Enlist history output information
  auto hst_vars = pkg->Param<parthenon::HstVar_list>(parthenon::hist_param_key);
  const auto fluid = pkg->Param<Fluid>("fluid");

  hst_vars.emplace_back(parthenon::HistoryOutputVar(parthenon::UserHistoryOperation::sum,
                                                    TurbulenceHst<HstQuan::Ms>, "Ms"));
  if (fluid == Fluid::glmmhd) {
    hst_vars.emplace_back(parthenon::HistoryOutputVar(
        parthenon::UserHistoryOperation::sum, TurbulenceHst<HstQuan::Ma>, "Ma"));
    hst_vars.emplace_back(parthenon::HistoryOutputVar(
        parthenon::UserHistoryOperation::sum, TurbulenceHst<HstQuan::pb>, "plasma_beta"));
  }
  pkg->UpdateParam(parthenon::hist_param_key, hst_vars);

  // Step 2. Add appropriate fields required by this pgen
  // Using OneCopy here to save memory. We typically don't need to update/evolve the
  // acceleration field for various stages in a cycle as the "model" error of the
  // turbulence driver is larger than the numerical one any way. This may need to be
  // changed if an "as close as possible" comparison between methods/codes is the goal and
  // not turbulence from a physical point of view.
  Metadata m({Metadata::Cell, Metadata::Derived, Metadata::OneCopy},
             std::vector<int>({3}));
  pkg->AddField("acc", m);

  auto num_modes =
      pin->GetInteger("problem/turbulence", "num_modes"); // number of wavemodes

  uint32_t rseed =
      pin->GetOrAddInteger("problem/turbulence", "rseed", -1); // seed for random number.
  pkg->AddParam<>("turbulence/rseed", rseed);

  auto k_peak =
      pin->GetOrAddReal("problem/turbulence", "kpeak", 0.0); // peak of the forcing spec
  pkg->AddParam<>("turbulence/kpeak", k_peak);

  auto accel_rms =
      pin->GetReal("problem/turbulence", "accel_rms"); // turbulence amplitude
  pkg->AddParam<>("turbulence/accel_rms", accel_rms);

  auto t_corr =
      pin->GetReal("problem/turbulence", "corr_time"); // forcing autocorrelation time
  pkg->AddParam<>("turbulence/t_corr", t_corr);

  Real sol_weight = pin->GetReal("problem/turbulence", "sol_weight"); // solenoidal weight
  pkg->AddParam<>("turbulence/sol_weight", sol_weight);

  // list of wavenumber vectors
  auto k_vec = ParArray2D<Real>("k_vec", 3, num_modes);
  auto k_vec_host = Kokkos::create_mirror_view(k_vec);
  for (int j = 0; j < 3; j++) {
    for (int i = 1; i <= num_modes; i++) {
      k_vec_host(j, i - 1) =
          pin->GetInteger("modes", "k_" + std::to_string(i) + "_" + std::to_string(j));
    }
  }
  Kokkos::deep_copy(k_vec, k_vec_host);

  auto few_modes_ft = FewModesFT(pin, pkg, "turbulence", num_modes, k_vec, k_peak,
                                 sol_weight, t_corr, rseed);
  // object must be mutable to update the internal state of the RNG
  pkg->AddParam<>("turbulence/few_modes_ft", few_modes_ft, true);

  // Check if this is is a restart and restore previous state
  if (pin->DoesParameterExist("problem/turbulence", "accel_hat_0_0_r")) {
    // Need to extract mutable object from Params here as the original few_modes_ft above
    // and the one in Params are different instances
    auto *pfew_modes_ft = pkg->MutableParam<FewModesFT>("turbulence/few_modes_ft");
    // Restore (common) acceleration field in spectral space
    auto accel_hat = pfew_modes_ft->GetVarHat();
    auto accel_hat_host = Kokkos::create_mirror_view(accel_hat);
    for (int i = 0; i < 3; i++) {
      for (int m = 0; m < num_modes; m++) {
        auto real =
            pin->GetReal("problem/turbulence", "accel_hat_" + std::to_string(i) + "_" +
                                                   std::to_string(m) + "_r");
        auto imag =
            pin->GetReal("problem/turbulence", "accel_hat_" + std::to_string(i) + "_" +
                                                   std::to_string(m) + "_i");
        accel_hat_host(i, m) = Complex(real, imag);
      }
    }
    Kokkos::deep_copy(accel_hat, accel_hat_host);

    // Restore state of random number gen
    {
      std::istringstream iss(pin->GetString("problem/turbulence", "state_rng"));
      pfew_modes_ft->RestoreRNG(iss);
    }
    // Restore state of dist
    {
      std::istringstream iss(pin->GetString("problem/turbulence", "state_dist"));
      pfew_modes_ft->RestoreDist(iss);
    }
  }
}

void ProblemInitTracerData(ParameterInput * /*pin*/,
                           parthenon::StateDescriptor *tracer_pkg) {
  // Number of lookback times to be stored (in powers of 2,
  // i.e., 12 allows to go from 0, 2^0 = 1, 2^1 = 2, 2^2 = 4, ..., 2^10 = 1024 cycles)
  const int n_lookback = 12; // could even be made an input parameter if required/desired
                             // (though it should probably not be changeable for restarts)
  tracer_pkg->AddParam("turbulence/n_lookback", n_lookback);

<<<<<<< HEAD
  // Getting the number of populations and looping
  auto n_populations = tracer_pkg->Param<int>("n_populations");

  for (int i = 0; i < n_populations; ++i) {

    const auto swarm_name =
        tracer_pkg->Param<std::string>("swarm_name" + std::to_string(i));
    // Using a vector to reduce code duplication.
    Metadata vreal_swarmvalue_metadata(
        {Metadata::Real, Metadata::Vector, Metadata::Restart},
        std::vector<int>{n_lookback});
    tracer_pkg->AddSwarmValue("s", swarm_name, vreal_swarmvalue_metadata);
    tracer_pkg->AddSwarmValue("sdot", swarm_name, vreal_swarmvalue_metadata);
  }
=======
  const auto swarm_name = tracer_pkg->Param<std::string>("swarm_name");
  // Using a vector to reduce code duplication.
  Metadata vreal_swarmvalue_metadata(
      {Metadata::Real, Metadata::Vector, Metadata::Restart},
      std::vector<int>{n_lookback});
  tracer_pkg->AddSwarmValue("s", swarm_name, vreal_swarmvalue_metadata);
  tracer_pkg->AddSwarmValue("sdot", swarm_name, vreal_swarmvalue_metadata);
>>>>>>> 4bdb15cd
  // Timestamps for the lookback entries
  tracer_pkg->AddParam<>("turbulence/t_lookback", std::vector<Real>(n_lookback),
                         Params::Mutability::Restart);
}

// SetPhases is used as InitMeshBlockUserData because phases need to be reset on remeshing
void SetPhases(MeshBlock *pmb, ParameterInput *pin) {
  auto hydro_pkg = pmb->packages.Get("Hydro");
  auto few_modes_ft = hydro_pkg->Param<FewModesFT>("turbulence/few_modes_ft");
  few_modes_ft.SetPhases(pmb, pin);
}

//========================================================================================
//! \fn void Mesh::ProblemGenerator(Mesh *pm, ParameterInput *pin, MeshData<Real> *md)
//  \brief turbulence problem generator
//========================================================================================

void ProblemGenerator(Mesh *pmesh, ParameterInput *pin, MeshData<Real> *md) {
  auto pmb = md->GetBlockData(0)->GetBlockPointer();
  IndexRange ib = pmb->cellbounds.GetBoundsI(IndexDomain::interior);
  IndexRange jb = pmb->cellbounds.GetBoundsJ(IndexDomain::interior);
  IndexRange kb = pmb->cellbounds.GetBoundsK(IndexDomain::interior);

  auto hydro_pkg = pmb->packages.Get("Hydro");
  const auto fluid = hydro_pkg->Param<Fluid>("fluid");
  const auto gm1 = pin->GetReal("hydro", "gamma") - 1.0;
  const auto p0 = pin->GetReal("problem/turbulence", "p0");
  const auto rho0 = pin->GetReal("problem/turbulence", "rho0");
  const auto x3min = pmesh->mesh_size.xmin(X3DIR);
  const auto Lx = pmesh->mesh_size.xmax(X1DIR) - pmesh->mesh_size.xmin(X1DIR);
  const auto Ly = pmesh->mesh_size.xmax(X2DIR) - pmesh->mesh_size.xmin(X2DIR);
  const auto Lz = pmesh->mesh_size.xmax(X3DIR) - pmesh->mesh_size.xmin(X3DIR);
  const auto kz = 2.0 * M_PI / Lz;

  // already pack data here to get easy access to coords in kernels
  auto const &cons = md->PackVariables(std::vector<std::string>{"cons"});
  const auto num_blocks = md->NumBlocks();

  // First initialize B field as we need to normalize it
  Real b_norm = 0.0;
  if (fluid == Fluid::glmmhd) {
    parthenon::ParArray5D<Real> a("vector potential", num_blocks, 3,
                                  pmb->cellbounds.ncellsk(IndexDomain::entire),
                                  pmb->cellbounds.ncellsj(IndexDomain::entire),
                                  pmb->cellbounds.ncellsi(IndexDomain::entire));

    const auto b0 = pin->GetReal("problem/turbulence", "b0");
    const auto b_config = pin->GetInteger("problem/turbulence", "b_config");

    PARTHENON_REQUIRE_THROWS(b_config != 3, "Random B fields not implemented yet.")

    if (b_config == 4) { // field loop
      // the origin of the initial loop
      const auto x0 = pin->GetOrAddReal("problem/turbulence", "x0", 0.5);
      const auto y0 = pin->GetOrAddReal("problem/turbulence", "y0", 0.5);
      const auto z0 = pin->GetOrAddReal("problem/turbulence", "z0", 0.5);
      const auto rad = pin->GetOrAddReal("problem/turbulence", "loop_rad", 0.25);

      pmb->par_for(
          "Init field loop potential", 0, num_blocks - 1, kb.s - 1, kb.e + 1, jb.s - 1,
          jb.e + 1, ib.s - 1, ib.e + 1,
          KOKKOS_LAMBDA(const int b, const int k, const int j, const int i) {
            const auto &coords = cons.GetCoords(b);

            if ((SQR(coords.Xc<1>(i) - x0) + SQR(coords.Xc<2>(j) - y0)) < rad * rad) {
              a(b, 2, k, j, i) = (rad - std::sqrt(SQR(coords.Xc<1>(i) - x0) +
                                                  SQR(coords.Xc<2>(j) - y0)));
            }
          });
    }

    Real mag_en_sum; // used for normalization

    pmb->par_reduce(
        "Init B", 0, num_blocks - 1, kb.s, kb.e, jb.s, jb.e, ib.s, ib.e,
        KOKKOS_LAMBDA(const int b, const int k, const int j, const int i, Real &lsum) {
          const auto &coords = cons.GetCoords(b);
          const auto &u = cons(b);
          u(IB1, k, j, i) = 0.0;

          if (b_config == 0) { // uniform field
            u(IB1, k, j, i) = b0;
          }
          if (b_config == 1) { // no net flux with uniform fieldi
            if (coords.Xc<3>(k) < x3min + Lz / 2.0) {
              u(IB1, k, j, i) = b0;
            } else {
              u(IB1, k, j, i) = -b0;
            }
          }
          if (b_config == 2) { // no net flux with sin(z) shape
            // sqrt(0.5) is used so that resulting e_mag is approx b_0^2/2 similar to
            // other b_configs
            u(IB1, k, j, i) = b0 / std::sqrt(0.5) * std::sin(kz * coords.Xc<3>(k));
          }

          u(IB1, k, j, i) +=
              (a(b, 2, k, j + 1, i) - a(b, 2, k, j - 1, i)) / coords.Dxc<2>(j) / 2.0 -
              (a(b, 1, k + 1, j, i) - a(b, 1, k - 1, j, i)) / coords.Dxc<3>(k) / 2.0;
          u(IB2, k, j, i) =
              (a(b, 0, k + 1, j, i) - a(b, 0, k - 1, j, i)) / coords.Dxc<3>(k) / 2.0 -
              (a(b, 2, k, j, i + 1) - a(b, 2, k, j, i - 1)) / coords.Dxc<1>(i) / 2.0;
          u(IB3, k, j, i) =
              (a(b, 1, k, j, i + 1) - a(b, 1, k, j, i - 1)) / coords.Dxc<1>(i) / 2.0 -
              (a(b, 0, k, j + 1, i) - a(b, 0, k, j - 1, i)) / coords.Dxc<2>(j) / 2.0;
          lsum += 0.5 *
                  (SQR(u(IB1, k, j, i)) + SQR(u(IB2, k, j, i)) + SQR(u(IB3, k, j, i))) *
                  coords.CellVolume(k, j, i);
        },
        mag_en_sum);

#ifdef MPI_PARALLEL
    PARTHENON_MPI_CHECK(MPI_Allreduce(MPI_IN_PLACE, &mag_en_sum, 1, MPI_PARTHENON_REAL,
                                      MPI_SUM, MPI_COMM_WORLD));
#endif // MPI_PARALLEL

    b_norm = std::sqrt(mag_en_sum / (Lx * Ly * Lz) / (0.5 * b0 * b0));
    if (parthenon::Globals::my_rank == 0) {
      std::cout << "Applying norm factor of " << b_norm << " to B field."
                << " Orig mean E_mag = " << (mag_en_sum / (Lx * Ly * Lz)) << std::endl;
    }
  }

  const auto init_vel =
      pin->GetOrAddVector<Real>("problem/turbulence", "v0", {0., 0., 0.});
  PARTHENON_REQUIRE_THROWS(init_vel.size() == 3,
                           "Initial velocity vector should have three components.");
  const auto v1 = init_vel.at(0);
  const auto v2 = init_vel.at(1);
  const auto v3 = init_vel.at(2);

  pmb->par_for(
      "Final norm. and init", 0, num_blocks - 1, kb.s, kb.e, jb.s, jb.e, ib.s, ib.e,
      KOKKOS_LAMBDA(const int b, const int k, const int j, const int i) {
        const auto &u = cons(b);
        u(IDN, k, j, i) = rho0;

        u(IM1, k, j, i) = rho0 * v1;
        u(IM2, k, j, i) = rho0 * v2;
        u(IM3, k, j, i) = rho0 * v3;

        u(IEN, k, j, i) = p0 / gm1 + 0.5 * rho0 * (SQR(v1) + SQR(v2) + SQR(v3));

        if (fluid == Fluid::glmmhd) {
          u(IB1, k, j, i) /= b_norm;
          u(IB2, k, j, i) /= b_norm;
          u(IB3, k, j, i) /= b_norm;

          u(IEN, k, j, i) +=
              0.5 * (SQR(u(IB1, k, j, i)) + SQR(u(IB2, k, j, i)) + SQR(u(IB3, k, j, i)));
        }
      });
}

//----------------------------------------------------------------------------------------
//! \fn void Generate()
//  \brief Generate velocity pertubation.

void Generate(MeshData<Real> *md, Real dt) {
  auto pmb = md->GetBlockData(0)->GetBlockPointer();
  auto hydro_pkg = pmb->packages.Get("Hydro");
  // Must be mutable so the internal RNG state is updated
  auto *few_modes_ft = hydro_pkg->MutableParam<FewModesFT>("turbulence/few_modes_ft");
  few_modes_ft->Generate(md, dt, "acc");
}

//----------------------------------------------------------------------------------------
//! \fn void Perturb(Real dt)
//  \brief Add velocity perturbation to the hydro variables

void Perturb(MeshData<Real> *md, const Real dt) {
  auto pmb = md->GetBlockData(0)->GetBlockPointer();
  auto hydro_pkg = pmb->packages.Get("Hydro");

  IndexRange ib = md->GetBlockData(0)->GetBoundsI(IndexDomain::interior);
  IndexRange jb = md->GetBlockData(0)->GetBoundsJ(IndexDomain::interior);
  IndexRange kb = md->GetBlockData(0)->GetBoundsK(IndexDomain::interior);

  auto cons_pack = md->PackVariables(std::vector<std::string>{"cons"});
  auto acc_pack = md->PackVariables(std::vector<std::string>{"acc"});

  Kokkos::Array<Real, 4> sums{{0.0, 0.0, 0.0, 0.0}};
  Kokkos::parallel_reduce(
      "forcing: calc mean momenum",
      Kokkos::MDRangePolicy<Kokkos::Rank<4>>(
          {0, kb.s, jb.s, ib.s}, {cons_pack.GetDim(5), kb.e + 1, jb.e + 1, ib.e + 1},
          {1, 1, 1, ib.e + 1 - ib.s}),
      KOKKOS_LAMBDA(const int b, const int k, const int j, const int i, Real &lmass_sum,
                    Real &lim1_sum, Real &lim2_sum, Real &lim3_sum) {
        const auto &coords = cons_pack.GetCoords(b);
        auto den = cons_pack(b, IDN, k, j, i);
        lmass_sum += den * coords.CellVolume(k, j, i);
        lim1_sum += den * acc_pack(b, 0, k, j, i) * coords.CellVolume(k, j, i);
        lim2_sum += den * acc_pack(b, 1, k, j, i) * coords.CellVolume(k, j, i);
        lim3_sum += den * acc_pack(b, 2, k, j, i) * coords.CellVolume(k, j, i);
      },
      sums[0], sums[1], sums[2], sums[3]);

#ifdef MPI_PARALLEL
  // Sum the perturbations over all processors
  PARTHENON_MPI_CHECK(MPI_Allreduce(MPI_IN_PLACE, sums.data(), 4, MPI_PARTHENON_REAL,
                                    MPI_SUM, MPI_COMM_WORLD));
#endif // MPI_PARALLEL

  pmb->par_reduce(
      "forcing: remove mean momentum and calc norm", 0, acc_pack.GetDim(5) - 1, 0, 2,
      kb.s, kb.e, jb.s, jb.e, ib.s, ib.e,
      KOKKOS_LAMBDA(const int b, const int n, const int k, const int j, const int i,
                    Real &lampl_sum) {
        const auto &coords = acc_pack.GetCoords(b);
        acc_pack(b, n, k, j, i) -= sums[n + 1] / sums[0];
        lampl_sum += SQR(acc_pack(b, n, k, j, i)) * coords.CellVolume(k, j, i);
      },
      sums[0]);

#ifdef MPI_PARALLEL
  // Sum the perturbations over all processors
  PARTHENON_MPI_CHECK(MPI_Allreduce(MPI_IN_PLACE, sums.data(), 1, MPI_PARTHENON_REAL,
                                    MPI_SUM, MPI_COMM_WORLD));
#endif // MPI_PARALLEL

  const auto Lx =
      pmb->pmy_mesh->mesh_size.xmax(X1DIR) - pmb->pmy_mesh->mesh_size.xmin(X1DIR);
  const auto Ly =
      pmb->pmy_mesh->mesh_size.xmax(X2DIR) - pmb->pmy_mesh->mesh_size.xmin(X2DIR);
  const auto Lz =
      pmb->pmy_mesh->mesh_size.xmax(X3DIR) - pmb->pmy_mesh->mesh_size.xmin(X3DIR);
  const auto accel_rms = hydro_pkg->Param<Real>("turbulence/accel_rms");
  auto norm = accel_rms / std::sqrt(sums[0] / (Lx * Ly * Lz));

  pmb->par_for(
      "apply momemtum perturb", 0, cons_pack.GetDim(5) - 1, kb.s, kb.e, jb.s, jb.e, ib.s,
      ib.e, KOKKOS_LAMBDA(const int b, const int k, const int j, const int i) {
        auto &cons = cons_pack(b);
        auto &acc = acc_pack(b);

        auto &acc_0 = acc(0, k, j, i);
        auto &acc_1 = acc(1, k, j, i);
        auto &acc_2 = acc(2, k, j, i);

        // normalizing accel field here so that the actual values are used in the output
        acc_0 *= norm;
        acc_1 *= norm;
        acc_2 *= norm;

        Real qa = dt * cons(IDN, k, j, i);
        cons(IEN, k, j, i) +=
            (cons(IM1, k, j, i) * dt * acc_0 + cons(IM2, k, j, i) * dt * acc_1 +
             cons(IM3, k, j, i) * dt * acc_2 +
             (SQR(acc_0) + SQR(acc_1) + SQR(acc_2)) * qa * qa / (2 * cons(IDN, k, j, i)));

        cons(IM1, k, j, i) += qa * acc_0;
        cons(IM2, k, j, i) += qa * acc_1;
        cons(IM3, k, j, i) += qa * acc_2;
      });
}

//----------------------------------------------------------------------------------------
//! \fn void FewModesTurbulenceDriver::Driving(void)
//  \brief Generate and Perturb the velocity field

void Driving(MeshData<Real> *md, const parthenon::SimTime &tm, const Real dt) {
  // evolve forcing
  Generate(md, dt);

  // actually drive turbulence
  Perturb(md, dt);
}

void UserWorkBeforeOutput(MeshBlock *pmb, ParameterInput *pin,
                          const parthenon::SimTime & /*tm*/) {
  auto hydro_pkg = pmb->packages.Get("Hydro");

  // Store (common) acceleration field in spectral space
  auto few_modes_ft = hydro_pkg->Param<FewModesFT>("turbulence/few_modes_ft");
  auto var_hat = few_modes_ft.GetVarHat();
  auto accel_hat_host =
      Kokkos::create_mirror_view_and_copy(parthenon::HostMemSpace(), var_hat);

  const auto num_modes = few_modes_ft.GetNumModes();
  for (int i = 0; i < 3; i++) {
    for (int m = 0; m < num_modes; m++) {
      pin->SetReal("problem/turbulence",
                   "accel_hat_" + std::to_string(i) + "_" + std::to_string(m) + "_r",
                   accel_hat_host(i, m).real());
      pin->SetReal("problem/turbulence",
                   "accel_hat_" + std::to_string(i) + "_" + std::to_string(m) + "_i",
                   accel_hat_host(i, m).imag());
    }
  }
  // store state of random number gen
  auto state_rng = few_modes_ft.GetRNGState();
  pin->SetString("problem/turbulence", "state_rng", state_rng);
  // store state of distribution
  auto state_dist = few_modes_ft.GetDistState();
  pin->SetString("problem/turbulence", "state_dist", state_dist);
}

TaskStatus ProblemFillTracers(MeshData<Real> *md, const parthenon::SimTime &tm,
                              const Real dt) {
  const auto current_cycle = tm.ncycle;

<<<<<<< HEAD
  auto tracer_pkg = md->GetParentPointer()->packages.Get("tracers");
  const auto n_lookback = tracer_pkg->Param<int>("turbulence/n_lookback");
  const auto n_populations = tracer_pkg->Param<int>("n_populations");

  // Params (which is storing t_lookback) is shared across all blocks so we update it
  // outside the block loop. Note, that this is a standard vector, so it cannot be used
  // in the kernel (but also don't need to be used as can directly update it)
  auto t_lookback = tracer_pkg->Param<std::vector<Real>>("turbulence/t_lookback");
=======
  auto tracers_pkg = md->GetParentPointer()->packages.Get("tracers");
  const auto n_lookback = tracers_pkg->Param<int>("turbulence/n_lookback");
  // Params (which is storing t_lookback) is shared across all blocks so we update it
  // outside the block loop. Note, that this is a standard vector, so it cannot be used
  // in the kernel (but also don't need to be used as can directly update it)
  auto t_lookback = tracers_pkg->Param<std::vector<Real>>("turbulence/t_lookback");
>>>>>>> 4bdb15cd
  auto dncycle = static_cast<int>(Kokkos::pow(2, n_lookback - 2));
  auto idx = n_lookback - 1;
  while (dncycle > 0) {
    if (current_cycle % dncycle == 0) {
      t_lookback[idx] = t_lookback[idx - 1];
    }
    dncycle /= 2;
    idx -= 1;
  }
  t_lookback[0] = tm.time;
  // Write data back to Params dict
<<<<<<< HEAD
  tracer_pkg->UpdateParam("turbulence/t_lookback", t_lookback);
=======
  tracers_pkg->UpdateParam("turbulence/t_lookback", t_lookback);
>>>>>>> 4bdb15cd

  // TODO(pgrete) Benchmark atomic and potentially update to proper reduction instead of
  // atomics.
  //  Used for the parallel reduction. Could be reused but this way it's initalized to
  //  0.
  // n_lookback + 1 as it also carries <s> and <sdot>
<<<<<<< HEAD

  // Only doing it for the first population (can be expanded if necessary)

=======
>>>>>>> 4bdb15cd
  parthenon::ParArray2D<Real> corr("tracer correlations", 2, n_lookback + 1);
  int64_t num_particles_total = 0;

  for (int b = 0; b < md->NumBlocks(); b++) {
    auto *pmb = md->GetBlockData(b)->GetBlockPointer();
    auto &sd = pmb->meshblock_data.Get()->GetSwarmData();
<<<<<<< HEAD
    auto &swarm = sd->Get("tracers0");
=======
    auto &swarm = sd->Get("tracers");
>>>>>>> 4bdb15cd

    // TODO(pgrete) cleanup once get swarm packs (currently in development upstream)
    // pull swarm vars
    auto &rho = swarm->Get<Real>("rho").Get();
    auto &s = swarm->Get<Real>("s").Get();
    auto &sdot = swarm->Get<Real>("sdot").Get();

    auto swarm_d = swarm->GetDeviceContext();

    // update loop.
    const int max_active_index = swarm->GetMaxActiveIndex();
    pmb->par_for(
        "Turbulence::Fill Tracers", 0, max_active_index, KOKKOS_LAMBDA(const int n) {
          if (swarm_d.IsActive(n)) {
            auto dncycle = static_cast<int>(Kokkos::pow(2, n_lookback - 2));
            auto s_idx = n_lookback - 1;
            while (dncycle > 0) {
              if (current_cycle % dncycle == 0) {
                s(s_idx, n) = s(s_idx - 1, n);
                sdot(s_idx, n) = sdot(s_idx - 1, n);
              }
              dncycle /= 2;
              s_idx -= 1;
            }
            s(0, n) = Kokkos::log(rho(n));
            sdot(0, n) = (s(0, n) - s(1, n)) / dt;

            // Now that all s and sdot entries are updated, we calculate the (mean)
            // correlations
            for (s_idx = 0; s_idx < n_lookback; s_idx++) {
              Kokkos::atomic_add(&corr(0, s_idx), s(0, n) * s(s_idx, n));
              Kokkos::atomic_add(&corr(1, s_idx), sdot(0, n) * sdot(s_idx, n));
            }
            Kokkos::atomic_add(&corr(0, n_lookback), s(0, n));
            Kokkos::atomic_add(&corr(1, n_lookback), sdot(0, n));
          }
        });
    num_particles_total += swarm->GetNumActive();
  } // loop over all blocks on this rank (this MeshData container)

  // Results still live in device memory. Copy to host for global reduction and output.
  auto corr_h = Kokkos::create_mirror_view_and_copy(parthenon::HostMemSpace(), corr);
#ifdef MPI_PARALLEL
  if (parthenon::Globals::my_rank == 0) {
    PARTHENON_MPI_CHECK(MPI_Reduce(MPI_IN_PLACE, corr_h.data(), corr_h.GetSize(),
                                   MPI_PARTHENON_REAL, MPI_SUM, 0, MPI_COMM_WORLD));
    PARTHENON_MPI_CHECK(MPI_Reduce(MPI_IN_PLACE, &num_particles_total, 1, MPI_INT64_T,
                                   MPI_SUM, 0, MPI_COMM_WORLD));
  } else {
    PARTHENON_MPI_CHECK(MPI_Reduce(corr_h.data(), corr_h.data(), corr_h.GetSize(),
                                   MPI_PARTHENON_REAL, MPI_SUM, 0, MPI_COMM_WORLD));
    PARTHENON_MPI_CHECK(MPI_Reduce(&num_particles_total, &num_particles_total, 1,
                                   MPI_INT64_T, MPI_SUM, 0, MPI_COMM_WORLD));
  }
#endif
  if (parthenon::Globals::my_rank == 0) {
    // Turn sum into mean
    for (int i = 0; i < n_lookback + 1; i++) {
      corr_h(0, i) /= static_cast<Real>(num_particles_total);
      corr_h(1, i) /= static_cast<Real>(num_particles_total);
    }

    // and write data
    std::ofstream outfile;
    const std::string fname("correlations.csv");
    // On startup, write header
    if (current_cycle == 0) {
      outfile.open(fname, std::ofstream::out);
      outfile << "# cycle, time, s, sdot";
      for (const auto &var : {"corr_s", "corr_sdot", "t_lookback"}) {
        for (int i = 0; i < n_lookback; i++) {
          outfile << ", " << var << "[" << i << "]";
        }
        outfile << std::endl;
      }
    } else {
      outfile.open(fname, std::ofstream::out | std::ofstream::app);
    }

    outfile << tm.ncycle << "," << tm.time;

    // <s> and <sdot>
    outfile << "," << corr_h(0, n_lookback);
    outfile << "," << corr_h(1, n_lookback);
    // <corr(s)> and <corr(sdot)>
    for (int j = 0; j < 2; j++) {
      for (int i = 0; i < n_lookback; i++) {
        outfile << "," << corr_h(j, i);
      }
    }
    for (int i = 0; i < n_lookback; i++) {
      outfile << "," << t_lookback[i];
    }
    outfile << std::endl;

    outfile.close();
  }

  return TaskStatus::complete;
}
} // namespace turbulence<|MERGE_RESOLUTION|>--- conflicted
+++ resolved
@@ -204,7 +204,6 @@
                              // (though it should probably not be changeable for restarts)
   tracer_pkg->AddParam("turbulence/n_lookback", n_lookback);
 
-<<<<<<< HEAD
   // Getting the number of populations and looping
   auto n_populations = tracer_pkg->Param<int>("n_populations");
 
@@ -219,15 +218,7 @@
     tracer_pkg->AddSwarmValue("s", swarm_name, vreal_swarmvalue_metadata);
     tracer_pkg->AddSwarmValue("sdot", swarm_name, vreal_swarmvalue_metadata);
   }
-=======
-  const auto swarm_name = tracer_pkg->Param<std::string>("swarm_name");
-  // Using a vector to reduce code duplication.
-  Metadata vreal_swarmvalue_metadata(
-      {Metadata::Real, Metadata::Vector, Metadata::Restart},
-      std::vector<int>{n_lookback});
-  tracer_pkg->AddSwarmValue("s", swarm_name, vreal_swarmvalue_metadata);
-  tracer_pkg->AddSwarmValue("sdot", swarm_name, vreal_swarmvalue_metadata);
->>>>>>> 4bdb15cd
+
   // Timestamps for the lookback entries
   tracer_pkg->AddParam<>("turbulence/t_lookback", std::vector<Real>(n_lookback),
                          Params::Mutability::Restart);
@@ -530,7 +521,6 @@
                               const Real dt) {
   const auto current_cycle = tm.ncycle;
 
-<<<<<<< HEAD
   auto tracer_pkg = md->GetParentPointer()->packages.Get("tracers");
   const auto n_lookback = tracer_pkg->Param<int>("turbulence/n_lookback");
   const auto n_populations = tracer_pkg->Param<int>("n_populations");
@@ -539,14 +529,6 @@
   // outside the block loop. Note, that this is a standard vector, so it cannot be used
   // in the kernel (but also don't need to be used as can directly update it)
   auto t_lookback = tracer_pkg->Param<std::vector<Real>>("turbulence/t_lookback");
-=======
-  auto tracers_pkg = md->GetParentPointer()->packages.Get("tracers");
-  const auto n_lookback = tracers_pkg->Param<int>("turbulence/n_lookback");
-  // Params (which is storing t_lookback) is shared across all blocks so we update it
-  // outside the block loop. Note, that this is a standard vector, so it cannot be used
-  // in the kernel (but also don't need to be used as can directly update it)
-  auto t_lookback = tracers_pkg->Param<std::vector<Real>>("turbulence/t_lookback");
->>>>>>> 4bdb15cd
   auto dncycle = static_cast<int>(Kokkos::pow(2, n_lookback - 2));
   auto idx = n_lookback - 1;
   while (dncycle > 0) {
@@ -558,34 +540,21 @@
   }
   t_lookback[0] = tm.time;
   // Write data back to Params dict
-<<<<<<< HEAD
   tracer_pkg->UpdateParam("turbulence/t_lookback", t_lookback);
-=======
-  tracers_pkg->UpdateParam("turbulence/t_lookback", t_lookback);
->>>>>>> 4bdb15cd
 
   // TODO(pgrete) Benchmark atomic and potentially update to proper reduction instead of
   // atomics.
   //  Used for the parallel reduction. Could be reused but this way it's initalized to
   //  0.
   // n_lookback + 1 as it also carries <s> and <sdot>
-<<<<<<< HEAD
-
   // Only doing it for the first population (can be expanded if necessary)
-
-=======
->>>>>>> 4bdb15cd
   parthenon::ParArray2D<Real> corr("tracer correlations", 2, n_lookback + 1);
   int64_t num_particles_total = 0;
 
   for (int b = 0; b < md->NumBlocks(); b++) {
     auto *pmb = md->GetBlockData(b)->GetBlockPointer();
     auto &sd = pmb->meshblock_data.Get()->GetSwarmData();
-<<<<<<< HEAD
     auto &swarm = sd->Get("tracers0");
-=======
-    auto &swarm = sd->Get("tracers");
->>>>>>> 4bdb15cd
 
     // TODO(pgrete) cleanup once get swarm packs (currently in development upstream)
     // pull swarm vars
