//========================================================================================
// AthenaPK - a performance portable block structured AMR astrophysical MHD code.
// Copyright (c) 2021-2023, Athena-Parthenon Collaboration. All rights reserved.
// Licensed under the 3-clause BSD License, see LICENSE file for details
//========================================================================================
//! \file hydrostatic_equilbirum_sphere.cpp
//  \brief Creates pressure profile in hydrostatic equilbrium
//
// Setups up a pressure profile in hydrostatic equilbrium given an entropy
// profile and gravitational field
//========================================================================================

// C++ headers
#include <fstream>
#include <limits>

// Parthenon headers
#include <coordinates/uniform_cartesian.hpp>
#include <globals.hpp>
#include <mesh/domain.hpp>
#include <parameter_input.hpp>

// AthenaPK headers
#include "../../units.hpp"

// Cluster headers
#include "cluster_gravity.hpp"
#include "entropy_profiles.hpp"
#include "hydrostatic_equilibrium_sphere.hpp"

namespace cluster {
using namespace parthenon;

/************************************************************
 * HydrostaticEquilibriumSphere constructor
 ************************************************************/
template <typename GravitationalField, typename EntropyProfile>
HydrostaticEquilibriumSphere<GravitationalField, EntropyProfile>::
    HydrostaticEquilibriumSphere(ParameterInput *pin,
                                 parthenon::StateDescriptor *hydro_pkg,
                                 GravitationalField gravitational_field,
                                 EntropyProfile entropy_profile)
    : gravitational_field_(gravitational_field), entropy_profile_(entropy_profile) {
  Units units(pin);

  mh_ = units.mh();
  k_boltzmann_ = units.k_boltzmann();

  mu_ = hydro_pkg->Param<Real>("mu");
  mu_e_ = hydro_pkg->Param<Real>("mu_e");

  r_fix_ = pin->GetOrAddReal("problem/cluster/hydrostatic_equilibrium", "r_fix",
                             1953.9724519818478 * units.kpc());
  rho_fix_ = pin->GetOrAddReal("problem/cluster/hydrostatic_equilibrium", "rho_fix",
                               8.607065015897638e-30 * units.g() / pow(units.kpc(), 3));
  const Real gam = pin->GetReal("hydro", "gamma");
  const Real gm1 = (gam - 1.0);

  r_sampling_ =
      pin->GetOrAddReal("problem/cluster/hydrostatic_equilibrium", "r_sampling", 4.0);

  // Test out the HSE sphere if requested
  const bool test_he_sphere = pin->GetOrAddBoolean(
      "problem/cluster/hydrostatic_equilibrium", "test_he_sphere", false);
  if (test_he_sphere) {
    const Real test_he_sphere_r_start =
        pin->GetOrAddReal("problem/cluster/hydrostatic_equilibrium",
                          "test_he_sphere_r_start", 1e-3 * units.kpc());
    const Real test_he_sphere_r_end =
        pin->GetOrAddReal("problem/cluster/hydrostatic_equilibrium",
                          "test_he_sphere_r_end", 4000 * units.kpc());
    const int test_he_sphere_n_r = pin->GetOrAddInteger(
        "problem/cluster/hydrostatic_equilibrium", "test_he_sphere_n_r", 4000);
    if (Globals::my_rank == 0) {

      auto P_rho_profile = generate_P_rho_profile(
          test_he_sphere_r_start, test_he_sphere_r_end, test_he_sphere_n_r);

      std::ofstream test_he_file;
      test_he_file.open("test_he_sphere.dat");
      P_rho_profile.write_to_ostream(test_he_file);
      test_he_file.close();
    }
  }

  hydro_pkg->AddParam<>("hydrostatic_equilibirum_sphere", *this);
}

/************************************************************
 * PRhoProfile::write_to_ostream
 ************************************************************/
template <typename GravitationalField, typename EntropyProfile>
std::ostream &PRhoProfile<GravitationalField, EntropyProfile>::write_to_ostream(
    std::ostream &os) const {

  const typename HydrostaticEquilibriumSphere<
      GravitationalField, EntropyProfile>::dP_dr_from_r_P_functor dP_dr_func(sphere_);

  auto host_r = Kokkos::create_mirror_view(r_);
  Kokkos::deep_copy(host_r, r_);
  auto host_p = Kokkos::create_mirror_view(p_);
  Kokkos::deep_copy(host_p, p_);

  for (int i = 0; i < host_r.extent(0); i++) {
    const Real r = host_r(i);
    const Real p = host_p(i);
    const Real k = sphere_.entropy_profile_.K_from_r(r);
    const Real rho = sphere_.rho_from_P_K(p, k);
    const Real n = sphere_.n_from_rho(rho);
    const Real ne = sphere_.ne_from_rho(rho);
    const Real temp = sphere_.T_from_rho_P(rho, p);
    const Real g = sphere_.gravitational_field_.g_from_r(r);
    const Real dP_dr = dP_dr_func(r, p);

    os << r << " " << p << " " << k << " " << rho << " " << n << " " << ne << " " << temp
       << " " << g << " " << dP_dr << std::endl;
  }
  return os;
}

/************************************************************
 *HydrostaticEquilibriumSphere::generate_P_rho_profile(x,y,z)
 ************************************************************/
template <typename GravitationalField, typename EntropyProfile>
PRhoProfile<GravitationalField, EntropyProfile>
HydrostaticEquilibriumSphere<GravitationalField, EntropyProfile>::generate_P_rho_profile(
    IndexRange ib, IndexRange jb, IndexRange kb,
    parthenon::UniformCartesian coords) const {

  /************************************************************
   * Define R mesh to integrate pressure along
   *
   * R mesh should adapt with requirements of MeshBlock
   ************************************************************/

  // Determine spacing of grid (WARNING assumes equispaced grid in x,y,z)
  PARTHENON_REQUIRE(std::abs(coords.Dxc<1>(0) - coords.Dxc<1>(1)) <
                        10 * std::numeric_limits<Real>::epsilon(),
                    "No equidistant grid in x1dir");
  PARTHENON_REQUIRE(std::abs(coords.Dxc<2>(0) - coords.Dxc<2>(1)) <
                        10 * std::numeric_limits<Real>::epsilon(),
                    "No equidistant grid in x2dir");
  PARTHENON_REQUIRE(std::abs(coords.Dxc<3>(0) - coords.Dxc<3>(1)) <
                        10 * std::numeric_limits<Real>::epsilon(),
                    "No equidistant grid in x3dir");
  // Resolution of profile on this meshbock -- use 1/r_sampling_ of resolution
  // or 1/r_sampling_ of r_k, whichever is smaller
  const Real dr =
      std::min(std::min(coords.Dxc<1>(0), std::min(coords.Dxc<2>(0), coords.Dxc<3>(0))) /
                   r_sampling_,
               entropy_profile_.r_k_ / r_sampling_);

  // Loop through mesh for minimum and maximum radius
  // Make sure to include R_fix_
  Real r_start = r_fix_;
  Real r_end = r_fix_;
  for (int k = kb.s; k <= kb.e; k++) {
    for (int j = jb.s; j <= jb.e; j++) {
      for (int i = ib.s; i <= ib.e; i++) {

        const Real r =
            sqrt(coords.Xc<1>(i) * coords.Xc<1>(i) + coords.Xc<2>(j) * coords.Xc<2>(j) +
                 coords.Xc<3>(k) * coords.Xc<3>(k));
        r_start = std::min(r, r_start);
        r_end = std::max(r, r_end);
      }
    }
  }

  // Add some room for R_start and R_end
  r_start = std::max(0.0, r_start - r_sampling_ * dr);
  r_end += r_sampling_ * dr;

  // Compute number of cells needed
  const auto n_r = static_cast<unsigned int>(ceil((r_end - r_start) / dr));
  // Make R_end  consistent
  r_end = r_start + dr * (n_r - 1);

  return generate_P_rho_profile(r_start, r_end, n_r);
}

/************************************************************
 * HydrostaticEquilibriumSphere::generate_P_rho_profile(Ri,Re,nR)
 ************************************************************/
template <typename GravitationalField, typename EntropyProfile>
PRhoProfile<GravitationalField, EntropyProfile>
HydrostaticEquilibriumSphere<GravitationalField, EntropyProfile>::generate_P_rho_profile(
    const Real r_start, const Real r_end, const unsigned int n_r) const {

  // Array of radii along which to compute the profile
  ParArray1D<parthenon::Real> device_r("PRhoProfile r", n_r);
  auto r = Kokkos::create_mirror_view(device_r);
  const Real dr = (r_end - r_start) / (n_r - 1.0);

  // Use a linear R - possibly adapt if using a mesh with logrithmic r
  for (int i = 0; i < n_r; i++) {
    r(i) = r_start + i * dr;
  }

  /************************************************************
   * Integrate Pressure inward and outward from virial radius
   ************************************************************/
  // Create array for pressure
  ParArray1D<parthenon::Real> device_p("PRhoProfile p", n_r);
  auto p = Kokkos::create_mirror_view(device_p);

  const Real k_fix = entropy_profile_.K_from_r(r_fix_);
  const Real p_fix = P_from_rho_K(rho_fix_, k_fix);

  // Integrate P inward from R_fix_
  Real r_i = r_fix_; // Start Ri at R_fix_ first
  Real p_i = p_fix;  // Start with pressure at R_fix_

  // Find the index in R right before R_fix_
  int i_fix = static_cast<int>(floor((n_r - 1) / (r_end - r_start) * (r_fix_ - r_start)));
  if (r_fix_ < r(i_fix) - kRTol || r_fix_ > r(i_fix + 1) + kRTol) {
    std::stringstream msg;
    msg << "### FATAL ERROR in function "
           "[HydrostaticEquilibriumSphere::generate_P_rho_profile]"
        << std::endl
        << "r(i_fix) to r_(i_fix+1) does not contain r_fix_" << std::endl
        << "r(i_fix) r_fix_ r(i_fix+1):" << r(i_fix) << " " << r_fix_ << " "
        << r(i_fix + 1) << std::endl;
    PARTHENON_FAIL(msg);
  }

  dP_dr_from_r_P_functor dP_dr_from_r_P(*this);

  // Make is the i right before R_fix_
  for (int i = i_fix + 1; i > 0; i--) { // Move is up one, to account for initial R_fix_
    p(i - 1) = step_rk4(r_i, r(i - 1), p_i, dP_dr_from_r_P);
    r_i = r(i - 1);
    p_i = p(i - 1);
  }

  // Integrate P outward from R_fix_
  r_i = r_fix_; // Start Ri at R_fix_ first
  p_i = p_fix;  // Start with pressure at R_fix_

  // Make is the i right after R_fix_
  for (int i = i_fix; i < n_r - 1;
       i++) { // Move is back one, to account for initial R_fix_
    p(i + 1) = step_rk4(r_i, r(i + 1), p_i, dP_dr_from_r_P);
    r_i = r(i + 1);
    p_i = p(i + 1);
  }

  Kokkos::deep_copy(device_r, r);
  Kokkos::deep_copy(device_p, p);

  return PRhoProfile<GravitationalField, EntropyProfile>(device_r, device_p, r(0),
                                                         r(n_r - 1), *this);
}

// Instantiate HydrostaticEquilibriumSphere
template class HydrostaticEquilibriumSphere<ClusterGravity, ACCEPTEntropyProfile>;

// Instantiate PRhoProfile
<<<<<<< HEAD
#if (defined(KOKKOS_ENABLE_CUDA) || defined(KOKKOS_ENABLE_HIP))
template class HydrostaticEquilibriumSphere<ClusterGravity, ACCEPTEntropyProfile>::
    PRhoProfile<Kokkos::View<parthenon::Real *, LayoutWrapper, Kokkos::CudaUVMSpace>>;
#else
template class HydrostaticEquilibriumSphere<ClusterGravity, ACCEPTEntropyProfile>::
    PRhoProfile<Kokkos::View<parthenon::Real *, parthenon::LayoutWrapper,
                             parthenon::DevMemSpace>>;
#endif

// Instantiate generate_P_rho_profile
#if (defined(KOKKOS_ENABLE_CUDA) || defined(KOKKOS_ENABLE_HIP))
template HydrostaticEquilibriumSphere<ClusterGravity, ACCEPTEntropyProfile>::PRhoProfile<
  Kokkos::View<parthenon::Real *, LayoutWrapper, Kokkos::CudaUVMSpace>>
    HydrostaticEquilibriumSphere<ClusterGravity, ACCEPTEntropyProfile>::
        generate_P_rho_profile<
  Kokkos::View<parthenon::Real *, LayoutWrapper, Kokkos::CudaUVMSpace>>(
            parthenon::IndexRange, parthenon::IndexRange, parthenon::IndexRange,
            parthenon::UniformCartesian) const;
template HydrostaticEquilibriumSphere<ClusterGravity, ACCEPTEntropyProfile>::PRhoProfile<
  Kokkos::View<parthenon::Real *, LayoutWrapper, Kokkos::CudaUVMSpace>>
HydrostaticEquilibriumSphere<ClusterGravity, ACCEPTEntropyProfile>::
generate_P_rho_profile<Kokkos::View<parthenon::Real *, LayoutWrapper, Kokkos::CudaUVMSpace>>(
        const parthenon::Real, const parthenon::Real, const unsigned int) const;
#else
template HydrostaticEquilibriumSphere<ClusterGravity, ACCEPTEntropyProfile>::PRhoProfile<
    Kokkos::View<parthenon::Real *, parthenon::LayoutWrapper, parthenon::DevMemSpace>>
    HydrostaticEquilibriumSphere<ClusterGravity, ACCEPTEntropyProfile>::
        generate_P_rho_profile<Kokkos::View<parthenon::Real *, parthenon::LayoutWrapper,
                                            parthenon::DevMemSpace>>(
            parthenon::IndexRange, parthenon::IndexRange, parthenon::IndexRange,
            parthenon::UniformCartesian) const;
template HydrostaticEquilibriumSphere<ClusterGravity, ACCEPTEntropyProfile>::PRhoProfile<
    Kokkos::View<parthenon::Real *, parthenon::LayoutWrapper, parthenon::DevMemSpace>>
HydrostaticEquilibriumSphere<ClusterGravity, ACCEPTEntropyProfile>::
    generate_P_rho_profile<Kokkos::View<parthenon::Real *, parthenon::LayoutWrapper,
                                        parthenon::DevMemSpace>>(
        const parthenon::Real, const parthenon::Real, const unsigned int) const;  
#endif
  
=======
template class PRhoProfile<ClusterGravity, ACCEPTEntropyProfile>;

>>>>>>> 8f04e18f
} // namespace cluster<|MERGE_RESOLUTION|>--- conflicted
+++ resolved
@@ -256,48 +256,6 @@
 template class HydrostaticEquilibriumSphere<ClusterGravity, ACCEPTEntropyProfile>;
 
 // Instantiate PRhoProfile
-<<<<<<< HEAD
-#if (defined(KOKKOS_ENABLE_CUDA) || defined(KOKKOS_ENABLE_HIP))
-template class HydrostaticEquilibriumSphere<ClusterGravity, ACCEPTEntropyProfile>::
-    PRhoProfile<Kokkos::View<parthenon::Real *, LayoutWrapper, Kokkos::CudaUVMSpace>>;
-#else
-template class HydrostaticEquilibriumSphere<ClusterGravity, ACCEPTEntropyProfile>::
-    PRhoProfile<Kokkos::View<parthenon::Real *, parthenon::LayoutWrapper,
-                             parthenon::DevMemSpace>>;
-#endif
-
-// Instantiate generate_P_rho_profile
-#if (defined(KOKKOS_ENABLE_CUDA) || defined(KOKKOS_ENABLE_HIP))
-template HydrostaticEquilibriumSphere<ClusterGravity, ACCEPTEntropyProfile>::PRhoProfile<
-  Kokkos::View<parthenon::Real *, LayoutWrapper, Kokkos::CudaUVMSpace>>
-    HydrostaticEquilibriumSphere<ClusterGravity, ACCEPTEntropyProfile>::
-        generate_P_rho_profile<
-  Kokkos::View<parthenon::Real *, LayoutWrapper, Kokkos::CudaUVMSpace>>(
-            parthenon::IndexRange, parthenon::IndexRange, parthenon::IndexRange,
-            parthenon::UniformCartesian) const;
-template HydrostaticEquilibriumSphere<ClusterGravity, ACCEPTEntropyProfile>::PRhoProfile<
-  Kokkos::View<parthenon::Real *, LayoutWrapper, Kokkos::CudaUVMSpace>>
-HydrostaticEquilibriumSphere<ClusterGravity, ACCEPTEntropyProfile>::
-generate_P_rho_profile<Kokkos::View<parthenon::Real *, LayoutWrapper, Kokkos::CudaUVMSpace>>(
-        const parthenon::Real, const parthenon::Real, const unsigned int) const;
-#else
-template HydrostaticEquilibriumSphere<ClusterGravity, ACCEPTEntropyProfile>::PRhoProfile<
-    Kokkos::View<parthenon::Real *, parthenon::LayoutWrapper, parthenon::DevMemSpace>>
-    HydrostaticEquilibriumSphere<ClusterGravity, ACCEPTEntropyProfile>::
-        generate_P_rho_profile<Kokkos::View<parthenon::Real *, parthenon::LayoutWrapper,
-                                            parthenon::DevMemSpace>>(
-            parthenon::IndexRange, parthenon::IndexRange, parthenon::IndexRange,
-            parthenon::UniformCartesian) const;
-template HydrostaticEquilibriumSphere<ClusterGravity, ACCEPTEntropyProfile>::PRhoProfile<
-    Kokkos::View<parthenon::Real *, parthenon::LayoutWrapper, parthenon::DevMemSpace>>
-HydrostaticEquilibriumSphere<ClusterGravity, ACCEPTEntropyProfile>::
-    generate_P_rho_profile<Kokkos::View<parthenon::Real *, parthenon::LayoutWrapper,
-                                        parthenon::DevMemSpace>>(
-        const parthenon::Real, const parthenon::Real, const unsigned int) const;  
-#endif
-  
-=======
 template class PRhoProfile<ClusterGravity, ACCEPTEntropyProfile>;
 
->>>>>>> 8f04e18f
 } // namespace cluster