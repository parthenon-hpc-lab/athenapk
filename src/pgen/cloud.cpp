//========================================================================================
// AthenaPK - a performance portable block structured AMR astrophysical MHD code.
// Copyright (c) 2021, Athena-Parthenon Collaboration. All rights reserved.
// Licensed under the 3-clause BSD License, see LICENSE file for details
//========================================================================================
//! \file cloud.cpp
//! \brief Problem generator for cloud in wind simulation.
//!

// C++ headers
#include <algorithm> // min, max
#include <cmath>     // log
#include <cstring>   // strcmp()

// Parthenon headers
#include "mesh/mesh.hpp"
#include <basic_types.hpp>
#include <iomanip>
#include <ios>
#include <parthenon/driver.hpp>
#include <parthenon/package.hpp>
#include <random>
#include <sstream>

// AthenaPK headers
#include "../main.hpp"
#include "../units.hpp"

namespace cloud {
using namespace parthenon::driver::prelude;

Real rho_wind, mom_wind, rhoe_wind, r_cloud, rho_cloud;
Real Bx = 0.0;
Real By = 0.0;
Real Bz = 0.0;

//========================================================================================
//! \fn void InitUserMeshData(Mesh *mesh, ParameterInput *pin)
//  \brief Function to initialize problem-specific data in mesh class.  Can also be used
//  to initialize variables which are global to (and therefore can be passed to) other
//  functions in this file.  Called in Mesh constructor.
//========================================================================================

void InitUserMeshData(Mesh *mesh, ParameterInput *pin) {
  // no access to package in this function so we use a local units object
  Units units(pin);

  auto gamma = pin->GetReal("hydro", "gamma");
  auto gm1 = (gamma - 1.0);
  const auto &pkg = mesh->packages.Get("Hydro");
  const auto mbar_over_kb = pkg->Param<Real>("mbar_over_kb");

  r_cloud = pin->GetReal("problem/cloud", "r0_cgs") / units.code_length_cgs();
  rho_cloud = pin->GetReal("problem/cloud", "rho_cloud_cgs") / units.code_density_cgs();
  rho_wind = pin->GetReal("problem/cloud", "rho_wind_cgs") / units.code_density_cgs();
  auto T_wind = pin->GetReal("problem/cloud", "T_wind_cgs");
  auto v_wind = pin->GetReal("problem/cloud", "v_wind_cgs") /
                (units.code_length_cgs() / units.code_time_cgs());

  // mu_mh_gm1_by_k_B is already in code units
  rhoe_wind = T_wind * rho_wind / mbar_over_kb / gm1;
  const auto c_s_wind = std::sqrt(gamma * gm1 * rhoe_wind / rho_wind);
  const auto chi_0 = rho_cloud / rho_wind;               // cloud to wind density ratio
  const auto t_cc = r_cloud * std::sqrt(chi_0) / v_wind; // cloud crushting time (code)
  const auto pressure =
      gm1 * rhoe_wind; // one value for entire domain given initial pressure equil.

  const auto T_cloud = pressure / rho_cloud * mbar_over_kb;

  auto plasma_beta = pin->GetOrAddReal("problem/cloud", "plasma_beta", -1.0);

  auto mag_field_angle_str =
      pin->GetOrAddString("problem/cloud", "mag_field_angle", "undefined");
  // To support using the MHD integrator as Hydro (with B=0 indicated by plasma_beta = 0)
  // we avoid division by 0 here.
  if (plasma_beta > 0.0) {
    if (mag_field_angle_str == "aligned") {
      By = std::sqrt(2.0 * pressure / plasma_beta);
    } else if (mag_field_angle_str == "transverse") {
      Bx = std::sqrt(2.0 * pressure / plasma_beta);
    } else if (mag_field_angle_str == "oblique") {
      const auto B = std::sqrt(2.0 * pressure / plasma_beta);
      Bx = B / std::sqrt(5.0);
      Bz = 2 * Bx;
    } else {
      PARTHENON_FAIL("Unsupported problem/cloud/mag_field_angle. Please use either "
                     "'aligned', 'transverse', or 'oblique'.");
    }
  }

  mom_wind = rho_wind * v_wind;

  std::stringstream msg;
  msg << std::setprecision(2);
  msg << "######################################" << std::endl;
  msg << "###### Cloud in wind problem generator" << std::endl;
  msg << "#### Input parameters" << std::endl;
  msg << "## Cloud radius: " << r_cloud / units.kpc() << " kpc" << std::endl;
  msg << "## Cloud density: " << rho_cloud / units.g_cm3() << " g/cm^3" << std::endl;
  msg << "## Wind density: " << rho_wind / units.g_cm3() << " g/cm^3" << std::endl;
  msg << "## Wind temperature: " << T_wind << " K" << std::endl;
  msg << "## Wind velocity: " << v_wind / units.km_s() << " km/s" << std::endl;
  msg << "#### Derived parameters" << std::endl;
  msg << "## Cloud temperature (from pressure equ.): " << T_cloud << " K" << std::endl;
  msg << "## Cloud to wind density ratio: " << chi_0 << std::endl;
  msg << "## Cloud to wind temperature ratio: " << T_cloud / T_wind << std::endl;
  msg << "## Uniform pressure (code units): " << pressure << std::endl;
  msg << "## Wind sonic Mach: " << v_wind / c_s_wind << std::endl;
  msg << "## Cloud crushing time: " << t_cc / units.myr() << " Myr" << std::endl;

  // (potentially) rescale global times only at the beginning of a simulation
  auto rescale_code_time_to_tcc =
      pin->GetOrAddBoolean("problem/cloud", "rescale_code_time_to_tcc", false);

  if (rescale_code_time_to_tcc) {
    msg << "#### INFO:" << std::endl;
    Real tlim_orig = pin->GetReal("parthenon/time", "tlim");
    Real tlim_rescaled = tlim_orig * t_cc;
    // rescale sim time limit
    pin->SetReal("parthenon/time", "tlim", tlim_rescaled);
    // rescale dt of each output block
    parthenon::InputBlock *pib = pin->pfirst_block;
    while (pib != nullptr) {
      if (pib->block_name.compare(0, 16, "parthenon/output") == 0) {
        auto dt = pin->GetReal(pib->block_name, "dt");
        pin->SetReal(pib->block_name, "dt", dt * t_cc);
      }
      pib = pib->pnext; // move to next input block name
    }

    msg << "## Interpreted time limits (partenon/time/tlim and dt for outputs) as in "
           "multiples of the cloud crushing time."
        << std::endl
        << "## Simulation will now run for " << tlim_rescaled
        << " [code_time] corresponding to " << tlim_orig << " [t_cc]." << std::endl;
    // Now disable rescaling of times so that this is done only once and not for restarts
    pin->SetBoolean("problem/cloud", "rescale_code_time_to_tcc", false);
  }
  if (parthenon::Globals::my_rank == 0) {
    msg << "######################################" << std::endl;

    std::cout << msg.str();
  }
}

//----------------------------------------------------------------------------------------
//! \fn void MeshBlock::ProblemGenerator(ParameterInput *pin)
//  \brief Problem Generator for the cloud in wind setup

void ProblemGenerator(MeshBlock *pmb, ParameterInput *pin) {
  auto hydro_pkg = pmb->packages.Get("Hydro");
  auto ib = pmb->cellbounds.GetBoundsI(IndexDomain::interior);
  auto jb = pmb->cellbounds.GetBoundsJ(IndexDomain::interior);
  auto kb = pmb->cellbounds.GetBoundsK(IndexDomain::interior);

  const auto nhydro = hydro_pkg->Param<int>("nhydro");
  const auto nscalars = hydro_pkg->Param<int>("nscalars");

  const bool mhd_enabled = hydro_pkg->Param<Fluid>("fluid") == Fluid::glmmhd;
  if (((Bx != 0.0) || (By != 0.0) || (Bz != 0.0)) && !mhd_enabled) {
    PARTHENON_FAIL("Requested to initialize magnetic fields by `cloud/plasma_beta > 0`, "
                   "but `hydro/fluid` is not supporting MHD.");
  }

  auto steepness = pin->GetOrAddReal("problem/cloud", "cloud_steepness", 10);

  // initialize conserved variables
  auto &mbd = pmb->meshblock_data.Get();
  auto &u_dev = mbd->Get("cons").data;
  auto &coords = pmb->coords;
  // initializing on host
  auto u = u_dev.GetHostMirrorAndCopy();

  // Read problem parameters
  for (int k = kb.s; k <= kb.e; k++) {
    for (int j = jb.s; j <= jb.e; j++) {
      for (int i = ib.s; i <= ib.e; i++) {
        const Real x = coords.Xc<1>(i);
        const Real y = coords.Xc<2>(j);
        const Real z = coords.Xc<3>(k);
        const Real rad = std::sqrt(SQR(x) + SQR(y) + SQR(z));

        Real rho = rho_wind + 0.5 * (rho_cloud - rho_wind) *
                                  (1.0 - std::tanh(steepness * (rad / r_cloud - 1.0)));

        Real mom;
        // Factor 1.3 as used in Grønnow, Tepper-García, & Bland-Hawthorn 2018,
        // i.e., outside the cloud boundary region (for steepness 10)
        if (rad > 1.3 * r_cloud) {
          mom = mom_wind;
        } else {
          mom = 0.0;
        }

        u(IDN, k, j, i) = rho;
        u(IM2, k, j, i) = mom;
        // Can use rhoe_wind here as simulation is setup in pressure equil.
        u(IEN, k, j, i) = rhoe_wind + 0.5 * mom * mom / rho;

        if (mhd_enabled) {
          u(IB1, k, j, i) = Bx;
          u(IB2, k, j, i) = By;
          u(IB3, k, j, i) = Bz;
          u(IEN, k, j, i) += 0.5 * (Bx * Bx + By * By + Bz * Bz);
        }

        // Init passive scalars
        for (auto n = nhydro; n < nhydro + nscalars; n++) {
          if (rad <= r_cloud) {
            u(n, k, j, i) = 1.0 * rho;
          }
        }
      }
    }
  }

  // copy initialized vars to device
  u_dev.DeepCopy(u);
}

void InflowWindX2(std::shared_ptr<MeshBlockData<Real>> &mbd, bool coarse) {
  auto pmb = mbd->GetBlockPointer();
  auto cons = mbd->PackVariables(std::vector<std::string>{"cons"}, coarse);
  // TODO(pgrete) Add par_for_bndry to Parthenon without requiring nb
  const auto nb = IndexRange{0, 0};
  const auto rho_wind_ = rho_wind;
  const auto mom_wind_ = mom_wind;
  const auto rhoe_wind_ = rhoe_wind;
  const auto Bx_ = Bx;
  const auto By_ = By;
<<<<<<< HEAD
  const bool fine = false;
=======
  const auto Bz_ = Bz;
>>>>>>> 87429d25
  pmb->par_for_bndry(
      "InflowWindX2", nb, IndexDomain::inner_x2, parthenon::TopologicalElement::CC,
      coarse, fine, KOKKOS_LAMBDA(const int, const int &k, const int &j, const int &i) {
        cons(IDN, k, j, i) = rho_wind_;
        cons(IM2, k, j, i) = mom_wind_;
        cons(IEN, k, j, i) = rhoe_wind_ + 0.5 * mom_wind_ * mom_wind_ / rho_wind_;
        if (Bx_ != 0.0) {
          cons(IB1, k, j, i) = Bx_;
          cons(IEN, k, j, i) += 0.5 * Bx_ * Bx_;
        }
        if (By_ != 0.0) {
          cons(IB2, k, j, i) = By_;
          cons(IEN, k, j, i) += 0.5 * By_ * By_;
        }
        if (Bz_ != 0.0) {
          cons(IB3, k, j, i) = Bz_;
          cons(IEN, k, j, i) += 0.5 * Bz_ * Bz_;
        }
      });
}

parthenon::AmrTag ProblemCheckRefinementBlock(MeshBlockData<Real> *mbd) {
  auto pmb = mbd->GetBlockPointer();
  auto w = mbd->Get("prim").data;

  IndexRange ib = pmb->cellbounds.GetBoundsI(IndexDomain::interior);
  IndexRange jb = pmb->cellbounds.GetBoundsJ(IndexDomain::interior);
  IndexRange kb = pmb->cellbounds.GetBoundsK(IndexDomain::interior);

  auto hydro_pkg = pmb->packages.Get("Hydro");
  const auto nhydro = hydro_pkg->Param<int>("nhydro");

  Real maxscalar = 0.0;
  pmb->par_reduce(
      "cloud refinement", kb.s, kb.e, jb.s, jb.e, ib.s, ib.e + 1,
      KOKKOS_LAMBDA(const int k, const int j, const int i, Real &lmaxscalar) {
        // scalar is first variable after hydro vars
        lmaxscalar = std::max(lmaxscalar, w(nhydro, k, j, i));
      },
      Kokkos::Max<Real>(maxscalar));

  if (maxscalar > 0.01) return parthenon::AmrTag::refine;
  if (maxscalar < 0.001) return parthenon::AmrTag::derefine;
  return parthenon::AmrTag::same;
};

} // namespace cloud<|MERGE_RESOLUTION|>--- conflicted
+++ resolved
@@ -228,11 +228,8 @@
   const auto rhoe_wind_ = rhoe_wind;
   const auto Bx_ = Bx;
   const auto By_ = By;
-<<<<<<< HEAD
+  const auto Bz_ = Bz;
   const bool fine = false;
-=======
-  const auto Bz_ = Bz;
->>>>>>> 87429d25
   pmb->par_for_bndry(
       "InflowWindX2", nb, IndexDomain::inner_x2, parthenon::TopologicalElement::CC,
       coarse, fine, KOKKOS_LAMBDA(const int, const int &k, const int &j, const int &i) {
