//========================================================================================
// AthenaPK - a performance portable block structured AMR astrophysical MHD code.
// Copyright (c) 2021, Athena-Parthenon Collaboration. All rights reserved.
// Licensed under the 3-clause BSD License, see LICENSE file for details
//========================================================================================
//! \file cloud.cpp
//! \brief Problem generator for cloud in wind simulation.
//!

// C++ headers
#include <algorithm> // min, max
#include <cmath>     // log
#include <cstring>   // strcmp()

// Parthenon headers
#include "mesh/mesh.hpp"
#include <basic_types.hpp>
#include <iomanip>
#include <ios>
#include <parthenon/driver.hpp>
#include <parthenon/package.hpp>
#include <random>
#include <sstream>

// AthenaPK headers
#include "../main.hpp"
#include "../units.hpp"

namespace cloud {
using namespace parthenon::driver::prelude;

Real rho_wind, mom_wind, rhoe_wind, r_cloud, rho_cloud;
Real Bx = 0.0;
Real By = 0.0;

//========================================================================================
//! \fn void InitUserMeshData(Mesh *mesh, ParameterInput *pin)
//  \brief Function to initialize problem-specific data in mesh class.  Can also be used
//  to initialize variables which are global to (and therefore can be passed to) other
//  functions in this file.  Called in Mesh constructor.
//========================================================================================

void InitUserMeshData(Mesh *mesh, ParameterInput *pin) {
  // no access to package in this function so we use a local units object
  Units units(pin);

  auto gamma = pin->GetReal("hydro", "gamma");
  auto gm1 = (gamma - 1.0);
  const auto &pkg = mesh->packages.Get("Hydro");
  const auto mbar_over_kb = pkg->Param<Real>("mbar_over_kb");

  r_cloud = pin->GetReal("problem/cloud", "r0_cgs") / units.code_length_cgs();
  rho_cloud = pin->GetReal("problem/cloud", "rho_cloud_cgs") / units.code_density_cgs();
  rho_wind = pin->GetReal("problem/cloud", "rho_wind_cgs") / units.code_density_cgs();
  auto T_wind = pin->GetReal("problem/cloud", "T_wind_cgs");
  auto v_wind = pin->GetReal("problem/cloud", "v_wind_cgs") /
                (units.code_length_cgs() / units.code_time_cgs());

  // mu_mh_gm1_by_k_B is already in code units
  rhoe_wind = T_wind * rho_wind / mbar_over_kb / gm1;
  const auto c_s_wind = std::sqrt(gamma * gm1 * rhoe_wind / rho_wind);
  const auto chi_0 = rho_cloud / rho_wind;               // cloud to wind density ratio
  const auto t_cc = r_cloud * std::sqrt(chi_0) / v_wind; // cloud crushting time (code)
  const auto pressure =
      gm1 * rhoe_wind; // one value for entire domain given initial pressure equil.

  const auto T_cloud = pressure / rho_cloud * mbar_over_kb;

  auto plasma_beta = pin->GetOrAddReal("problem/cloud", "plasma_beta", -1.0);

  auto mag_field_angle_str =
      pin->GetOrAddString("problem/cloud", "mag_field_angle", "undefined");
  // To support using the MHD integrator as Hydro (with B=0 indicated by plasma_beta = 0)
  // we avoid division by 0 here.
  if (plasma_beta > 0.0) {
    if (mag_field_angle_str == "aligned") {
      By = std::sqrt(2.0 * pressure / plasma_beta);
    } else if (mag_field_angle_str == "transverse") {
      Bx = std::sqrt(2.0 * pressure / plasma_beta);
    } else {
      PARTHENON_FAIL("Unsupported problem/cloud/mag_field_angle. Please use either "
                     "'aligned' or 'transverse'.");
    }
  }

  mom_wind = rho_wind * v_wind;

  std::stringstream msg;
  msg << std::setprecision(2);
  msg << "######################################" << std::endl;
  msg << "###### Cloud in wind problem generator" << std::endl;
  msg << "#### Input parameters" << std::endl;
  msg << "## Cloud radius: " << r_cloud / units.kpc() << " kpc" << std::endl;
  msg << "## Cloud density: " << rho_cloud / units.g_cm3() << " g/cm^3" << std::endl;
  msg << "## Wind density: " << rho_wind / units.g_cm3() << " g/cm^3" << std::endl;
  msg << "## Wind temperature: " << T_wind << " K" << std::endl;
  msg << "## Wind velocity: " << v_wind / units.km_s() << " km/s" << std::endl;
  msg << "#### Derived parameters" << std::endl;
  msg << "## Cloud temperature (from pressure equ.): " << T_cloud << " K" << std::endl;
  msg << "## Cloud to wind density ratio: " << chi_0 << std::endl;
  msg << "## Cloud to wind temperature ratio: " << T_cloud / T_wind << std::endl;
  msg << "## Uniform pressure (code units): " << pressure << std::endl;
  msg << "## Wind sonic Mach: " << v_wind / c_s_wind << std::endl;
  msg << "## Cloud crushing time: " << t_cc / units.myr() << " Myr" << std::endl;

  // (potentially) rescale global times only at the beginning of a simulation
  auto rescale_code_time_to_tcc =
      pin->GetOrAddBoolean("problem/cloud", "rescale_code_time_to_tcc", false);

  if (rescale_code_time_to_tcc) {
    msg << "#### INFO:" << std::endl;
    Real tlim_orig = pin->GetReal("parthenon/time", "tlim");
    Real tlim_rescaled = tlim_orig * t_cc;
    // rescale sim time limit
    pin->SetReal("parthenon/time", "tlim", tlim_rescaled);
    // rescale dt of each output block
    parthenon::InputBlock *pib = pin->pfirst_block;
    while (pib != nullptr) {
      if (pib->block_name.compare(0, 16, "parthenon/output") == 0) {
        auto dt = pin->GetReal(pib->block_name, "dt");
        pin->SetReal(pib->block_name, "dt", dt * t_cc);
      }
      pib = pib->pnext; // move to next input block name
    }

    msg << "## Interpreted time limits (partenon/time/tlim and dt for outputs) as in "
           "multiples of the cloud crushing time."
        << std::endl
        << "## Simulation will now run for " << tlim_rescaled
        << " [code_time] corresponding to " << tlim_orig << " [t_cc]." << std::endl;
    // Now disable rescaling of times so that this is done only once and not for restarts
    pin->SetBoolean("problem/cloud", "rescale_code_time_to_tcc", false);
  }
  if (parthenon::Globals::my_rank == 0) {
    msg << "######################################" << std::endl;

    std::cout << msg.str();
  }
}

//----------------------------------------------------------------------------------------
//! \fn void MeshBlock::ProblemGenerator(ParameterInput *pin)
//  \brief Problem Generator for the cloud in wind setup

void ProblemGenerator(MeshBlock *pmb, ParameterInput *pin) {
  auto hydro_pkg = pmb->packages.Get("Hydro");
  auto ib = pmb->cellbounds.GetBoundsI(IndexDomain::interior);
  auto jb = pmb->cellbounds.GetBoundsJ(IndexDomain::interior);
  auto kb = pmb->cellbounds.GetBoundsK(IndexDomain::interior);

  const auto nhydro = hydro_pkg->Param<int>("nhydro");
  const auto nscalars = hydro_pkg->Param<int>("nscalars");

  const bool mhd_enabled = hydro_pkg->Param<Fluid>("fluid") == Fluid::glmmhd;
  if (((Bx != 0.0) || (By != 0.0)) && !mhd_enabled) {
    PARTHENON_FAIL("Requested to initialize magnetic fields by `cloud/plasma_beta > 0`, "
                   "but `hydro/fluid` is not supporting MHD.");
  }

  auto steepness = pin->GetOrAddReal("problem/cloud", "cloud_steepness", 10);

  // initialize conserved variables
  auto &mbd = pmb->meshblock_data.Get();
  auto &u_dev = mbd->Get("cons").data;
  auto &coords = pmb->coords;
  // initializing on host
  auto u = u_dev.GetHostMirrorAndCopy();

  // Read problem parameters
  for (int k = kb.s; k <= kb.e; k++) {
    for (int j = jb.s; j <= jb.e; j++) {
      for (int i = ib.s; i <= ib.e; i++) {
        const Real x = coords.Xc<1>(i);
        const Real y = coords.Xc<2>(j);
        const Real z = coords.Xc<3>(k);
        const Real rad = std::sqrt(SQR(x) + SQR(y) + SQR(z));

        Real rho = rho_wind + 0.5 * (rho_cloud - rho_wind) *
                                  (1.0 - std::tanh(steepness * (rad / r_cloud - 1.0)));

        Real mom;
        // Factor 1.3 as used in Grønnow, Tepper-García, & Bland-Hawthorn 2018,
        // i.e., outside the cloud boundary region (for steepness 10)
        if (rad > 1.3 * r_cloud) {
          mom = mom_wind;
        } else {
          mom = 0.0;
        }

        u(IDN, k, j, i) = rho;
        u(IM2, k, j, i) = mom;
        // Can use rhoe_wind here as simulation is setup in pressure equil.
        u(IEN, k, j, i) = rhoe_wind + 0.5 * mom * mom / rho;

        if (mhd_enabled) {
          u(IB1, k, j, i) = Bx;
          u(IB2, k, j, i) = By;
          u(IEN, k, j, i) += 0.5 * (Bx * Bx + By * By);
        }

        // Init passive scalars
        for (auto n = nhydro; n < nhydro + nscalars; n++) {
          if (rad <= r_cloud) {
            u(n, k, j, i) = 1.0 * rho;
          }
        }
      }
    }
  }

  // copy initialized vars to device
  u_dev.DeepCopy(u);
}

void InflowWindX2(std::shared_ptr<MeshBlockData<Real>> &mbd, bool coarse) {
<<<<<<< HEAD
  MeshBlock* const pmb = mbd->GetBlockPointer();
=======
  auto pmb = mbd->GetBlockPointer();
>>>>>>> 3cc587a8
  auto cons = mbd->PackVariables(std::vector<std::string>{"cons"}, coarse);
  // TODO(pgrete) Add par_for_bndry to Parthenon without requiring nb
  const auto nb = IndexRange{0, 0};
  const auto rho_wind_ = rho_wind;
  const auto mom_wind_ = mom_wind;
  const auto rhoe_wind_ = rhoe_wind;
  const auto Bx_ = Bx;
  const auto By_ = By;
  pmb->par_for_bndry(
      "InflowWindX2", nb, IndexDomain::inner_x2, parthenon::TopologicalElement::CC,
      coarse, KOKKOS_LAMBDA(const int, const int &k, const int &j, const int &i) {
        cons(IDN, k, j, i) = rho_wind_;
        cons(IM2, k, j, i) = mom_wind_;
        cons(IEN, k, j, i) = rhoe_wind_ + 0.5 * mom_wind_ * mom_wind_ / rho_wind_;
        if (Bx_ != 0.0) {
          cons(IB1, k, j, i) = Bx_;
          cons(IEN, k, j, i) += 0.5 * Bx_ * Bx_;
        }
        if (By_ != 0.0) {
          cons(IB2, k, j, i) = By_;
          cons(IEN, k, j, i) += 0.5 * By_ * By_;
        }
      });
}

parthenon::AmrTag ProblemCheckRefinementBlock(MeshBlockData<Real> *mbd) {
  auto pmb = mbd->GetBlockPointer();
  auto w = mbd->Get("prim").data;

  IndexRange ib = pmb->cellbounds.GetBoundsI(IndexDomain::interior);
  IndexRange jb = pmb->cellbounds.GetBoundsJ(IndexDomain::interior);
  IndexRange kb = pmb->cellbounds.GetBoundsK(IndexDomain::interior);

  auto hydro_pkg = pmb->packages.Get("Hydro");
  const auto nhydro = hydro_pkg->Param<int>("nhydro");

  Real maxscalar = 0.0;
  pmb->par_reduce(
      "cloud refinement", kb.s, kb.e, jb.s, jb.e, ib.s, ib.e + 1,
      KOKKOS_LAMBDA(const int k, const int j, const int i, Real &lmaxscalar) {
        // scalar is first variable after hydro vars
        lmaxscalar = std::max(lmaxscalar, w(nhydro, k, j, i));
      },
      Kokkos::Max<Real>(maxscalar));

  if (maxscalar > 0.01) return parthenon::AmrTag::refine;
  if (maxscalar < 0.001) return parthenon::AmrTag::derefine;
  return parthenon::AmrTag::same;
};

} // namespace cloud<|MERGE_RESOLUTION|>--- conflicted
+++ resolved
@@ -213,11 +213,7 @@
 }
 
 void InflowWindX2(std::shared_ptr<MeshBlockData<Real>> &mbd, bool coarse) {
-<<<<<<< HEAD
-  MeshBlock* const pmb = mbd->GetBlockPointer();
-=======
   auto pmb = mbd->GetBlockPointer();
->>>>>>> 3cc587a8
   auto cons = mbd->PackVariables(std::vector<std::string>{"cons"}, coarse);
   // TODO(pgrete) Add par_for_bndry to Parthenon without requiring nb
   const auto nb = IndexRange{0, 0};
