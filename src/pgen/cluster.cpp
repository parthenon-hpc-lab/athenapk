//========================================================================================
// AthenaPK - a performance portable block structured AMR astrophysical MHD code.
// Copyright (c) 2021, Athena-Parthenon Collaboration. All rights reserved.
// Licensed under the 3-clause BSD License, see LICENSE file for details
//========================================================================================
//! \file cluster.cpp
//  \brief Idealized galaxy cluster problem generator
//
// Setups up an idealized galaxy cluster with an ACCEPT-like entropy profile in
// hydrostatic equilbrium with an NFW+BCG+SMBH gravitational profile,
// optionally with an initial magnetic tower field. Includes AGN feedback, AGN
// triggering via cold gas, simple SNIA Feedback
//========================================================================================

// C headers

// C++ headers
#include <algorithm> // min, max
#include <cmath>     // sqrt()
#include <cstdio>    // fopen(), fprintf(), freopen()
#include <iostream>  // endl
#include <limits>
#include <sstream>   // stringstream
#include <stdexcept> // runtime_error
#include <string>    // c_str()

// Parthenon headers
#include <mesh/domain.hpp>
#include <mesh/mesh.hpp>
#include <parthenon/driver.hpp>
#include <parthenon/package.hpp>

// AthenaPK headers
#include "../hydro/hydro.hpp"
#include "../hydro/srcterms/gravitational_field.hpp"
#include "../main.hpp"
#include "../units.hpp"

// Cluster headers
#include "cluster/cluster_gravity.hpp"
#include "cluster/entropy_profiles.hpp"
#include "cluster/hydro_agn_feedback.hpp"
#include "cluster/hydrostatic_equilibrium_sphere.hpp"
#include "cluster/magnetic_tower.hpp"

namespace cluster {
using namespace parthenon;
using namespace parthenon::driver::prelude;
using namespace parthenon::package::prelude;

<<<<<<< HEAD
void ClusterSrcTerm(MeshData<Real> *md, const Real beta_dt,
                    const parthenon::SimTime &tm) {
=======
void ClusterSrcTerm(MeshData<Real> *md, const parthenon::SimTime, const Real beta_dt) {
>>>>>>> 22b3ed80
  auto hydro_pkg = md->GetBlockData(0)->GetBlockPointer()->packages.Get("Hydro");

  if (hydro_pkg->Param<bool>("gravity_srcterm")) {
    const ClusterGravity &cluster_gravity =
        hydro_pkg->Param<ClusterGravity>("cluster_gravity");

    GravitationalFieldSrcTerm(md, beta_dt, cluster_gravity);
  }

  // Adds magnetic tower feedback as an unsplit term
  // if (hydro_pkg->Param<bool>("enable_feedback_magnetic_tower")) {
  //  const MagneticTower &magnetic_tower =
  //      hydro_pkg->Param<MagneticTower>("feedback_magnetic_tower");
  //  magnetic_tower.MagneticFieldSrcTerm(md, beta_dt, tm);
  //}

  if (hydro_pkg->Param<bool>("enable_hydro_agn_feedback")) {
    const HydroAGNFeedback &hydro_agn_feedback =
        hydro_pkg->Param<HydroAGNFeedback>("hydro_agn_feedback");

    hydro_agn_feedback.FeedbackSrcTerm(md, beta_dt, tm);
  }
}

void ClusterFirstOrderSrcTerm(MeshData<Real> *md, const parthenon::SimTime &tm) {
  auto hydro_pkg = md->GetBlockData(0)->GetBlockPointer()->packages.Get("Hydro");

  // if( hydro_pkg->Param<bool>("enable_hydro_agn_feedback") ){
  //  const HydroAGNFeedback& hydro_agn_feedback =
  //    hydro_pkg->Param<HydroAGNFeedback>("hydro_agn_feedback");

  //    hydro_agn_feedback.FeedbackSrcTerm(md, tm.dt, tm);
  //}

  // Adds magnetic tower feedback as a first order term
  if (hydro_pkg->Param<bool>("enable_feedback_magnetic_tower")) {
    const MagneticTower &magnetic_tower =
        hydro_pkg->Param<MagneticTower>("feedback_magnetic_tower");
    magnetic_tower.MagneticFieldSrcTerm(md, tm.dt, tm);
  }
}

Real ClusterEstimateTimestep(MeshData<Real> *md) {
  Real min_dt = std::numeric_limits<Real>::max();

  auto hydro_pkg = md->GetBlockData(0)->GetBlockPointer()->packages.Get("Hydro");

  return min_dt;
}

//========================================================================================
//! \fn void InitUserMeshData(ParameterInput *pin)
//  \brief Function to initialize problem-specific data in mesh class.  Can also be used
//  to initialize variables which are global to (and therefore can be passed to) other
//  functions in this file.  Called in Mesh constructor.
//========================================================================================

void ProblemGenerator(MeshBlock *pmb, parthenon::ParameterInput *pin) {
  auto hydro_pkg = pmb->packages.Get("Hydro");
  if (pmb->lid == 0) {

    /************************************************************
     * Read Unit Parameters
     ************************************************************/
    // CGS unit per code unit, or code unit in cgs
    Units units(pin, hydro_pkg);
    hydro_pkg->AddParam<>("units", units);

    /************************************************************
     * Read Uniform Gas
     ************************************************************/

    const bool init_uniform_gas =
        pin->GetOrAddBoolean("problem/cluster", "init_uniform_gas", false);
    hydro_pkg->AddParam<>("init_uniform_gas", init_uniform_gas);

    if (init_uniform_gas) {
      const Real uniform_gas_rho = pin->GetReal("problem/cluster", "uniform_gas_rho");
      const Real uniform_gas_ux = pin->GetReal("problem/cluster", "uniform_gas_ux");
      const Real uniform_gas_uy = pin->GetReal("problem/cluster", "uniform_gas_uy");
      const Real uniform_gas_uz = pin->GetReal("problem/cluster", "uniform_gas_uz");
      const Real uniform_gas_pres = pin->GetReal("problem/cluster", "uniform_gas_pres");

      hydro_pkg->AddParam<>("uniform_gas_rho", uniform_gas_rho);
      hydro_pkg->AddParam<>("uniform_gas_ux", uniform_gas_ux);
      hydro_pkg->AddParam<>("uniform_gas_uy", uniform_gas_uy);
      hydro_pkg->AddParam<>("uniform_gas_uz", uniform_gas_uz);
      hydro_pkg->AddParam<>("uniform_gas_pres", uniform_gas_pres);
    }

    /************************************************************
     * Read Cluster Gravity Parameters
     ************************************************************/

    // Include gravity as a source term during evolution
    const bool gravity_srcterm = pin->GetBoolean("problem/cluster", "gravity_srcterm");
    hydro_pkg->AddParam<>("gravity_srcterm", gravity_srcterm);

    // TODO(forrestglines):If not uniform gas or gravity_srcterm?
    if (!hydro_pkg->Param<bool>("init_uniform_gas") ||
        hydro_pkg->Param<bool>("gravity_srcterm")) {
      // Build cluster_gravity object
      ClusterGravity cluster_gravity(pin);
      hydro_pkg->AddParam<>("cluster_gravity", cluster_gravity);
    }

    /************************************************************
     * Read Initial Entropy Profile
     ************************************************************/

    if (!hydro_pkg->Param<bool>("init_uniform_gas")) {
      // Build entropy_profile object
    }

    /************************************************************
     * Build Hydrostatic Equilibrium Sphere
     ************************************************************/

    if (!hydro_pkg->Param<bool>("init_uniform_gas")) {

      const ClusterGravity &cluster_gravity =
          hydro_pkg->Param<ClusterGravity>("cluster_gravity");
      ACCEPTEntropyProfile entropy_profile(pin);

      HydrostaticEquilibriumSphere hse_sphere(pin, cluster_gravity, entropy_profile);
      hydro_pkg->AddParam<>("hydrostatic_equilibirum_sphere", hse_sphere);
    }

    /************************************************************
     * Read Initial Magnetic Tower
     ************************************************************/

    // Build Initial Magnetic Tower object
    const bool enable_initial_magnetic_tower =
        pin->GetOrAddBoolean("problem/cluster", "enable_initial_magnetic_tower", false);
    hydro_pkg->AddParam<>("enable_initial_magnetic_tower", enable_initial_magnetic_tower);

    if (hydro_pkg->Param<bool>("enable_initial_magnetic_tower")) {
      if (hydro_pkg->Param<Fluid>("fluid") != Fluid::glmmhd) {
        PARTHENON_FAIL("cluster::ProblemGenerator: Magnetic fields required for initial "
                       "magnetic tower");
      }
      // Build Initial Magnetic Tower object
      InitInitialMagneticTower(hydro_pkg, pin);
    }

    /************************************************************
     * Read Magnetic Tower Feedback
     ************************************************************/

    const bool enable_feedback_magnetic_tower =
        pin->GetOrAddBoolean("problem/cluster", "enable_feedback_magnetic_tower", false);
    hydro_pkg->AddParam<>("enable_feedback_magnetic_tower",
                          enable_feedback_magnetic_tower);

    if (hydro_pkg->Param<bool>("enable_feedback_magnetic_tower")) {
      if (hydro_pkg->Param<Fluid>("fluid") != Fluid::glmmhd) {
        PARTHENON_FAIL("cluster::ProblemGenerator: Magnetic fields required for magnetic "
                       "tower feedback");
      }
      // Build Feedback Magnetic Tower object
      InitFeedbackMagneticTower(hydro_pkg, pin);
    }

    /************************************************************
     * Read Hydro AGN Feedback
     ************************************************************/

    const bool enable_hydro_agn_feedback =
        pin->GetOrAddBoolean("problem/cluster", "enable_hydro_agn_feedback", false);
    hydro_pkg->AddParam<>("enable_hydro_agn_feedback", enable_hydro_agn_feedback);

    if (hydro_pkg->Param<bool>("enable_hydro_agn_feedback")) {
      // Build Feedback Magnetic Tower object
      HydroAGNFeedback hydro_agn_feedback(pin);
      hydro_pkg->AddParam<>("hydro_agn_feedback", hydro_agn_feedback);
    }
  }

  IndexRange ib = pmb->cellbounds.GetBoundsI(IndexDomain::interior);
  IndexRange jb = pmb->cellbounds.GetBoundsJ(IndexDomain::interior);
  IndexRange kb = pmb->cellbounds.GetBoundsK(IndexDomain::interior);

  // Initialize the conserved variables
  auto &u = pmb->meshblock_data.Get()->Get("cons").data;

  auto &coords = pmb->coords;

  // Get Adiabatic Index
  const Real gam = pin->GetReal("hydro", "gamma");
  const Real gm1 = (gam - 1.0);

  /************************************************************
   * Initialize the initial hydro state
   ************************************************************/
  if (hydro_pkg->Param<bool>("init_uniform_gas")) {
    /************************************************************
     * Initialize with a uniform gas
     ************************************************************/
    const Real rho = hydro_pkg->Param<Real>("uniform_gas_rho");
    const Real ux = hydro_pkg->Param<Real>("uniform_gas_ux");
    const Real uy = hydro_pkg->Param<Real>("uniform_gas_uy");
    const Real uz = hydro_pkg->Param<Real>("uniform_gas_uz");
    const Real pres = hydro_pkg->Param<Real>("uniform_gas_pres");

    const Real Mx = rho * ux;
    const Real My = rho * uy;
    const Real Mz = rho * uz;
    const Real E = rho * (0.5 * (ux * ux + uy * uy + uz * uz) + pres / (gm1 * rho));

    parthenon::par_for(
        DEFAULT_LOOP_PATTERN, "Cluster::ProblemGenerator::UniformGas",
        parthenon::DevExecSpace(), kb.s, kb.e, jb.s, jb.e, ib.s, ib.e,
        KOKKOS_LAMBDA(const int &k, const int &j, const int &i) {
          u(IDN, k, j, i) = rho;
          u(IM1, k, j, i) = Mx;
          u(IM2, k, j, i) = My;
          u(IM3, k, j, i) = Mz;
          u(IEN, k, j, i) = E;
        });

  } else {
    /************************************************************
     * Initialize a HydrostaticEquilibriumSphere
     ************************************************************/
    const auto &he_sphere =
        hydro_pkg
            ->Param<HydrostaticEquilibriumSphere<ClusterGravity, ACCEPTEntropyProfile>>(
                "hydrostatic_equilibirum_sphere");

    const auto P_rho_profile = he_sphere.generate_P_rho_profile<
        Kokkos::View<parthenon::Real *, parthenon::LayoutWrapper,
                     parthenon::HostMemSpace>,
        parthenon::UniformCartesian>(ib, jb, kb, coords);

    // initialize conserved variables
    parthenon::par_for(
        DEFAULT_LOOP_PATTERN, "cluster::ProblemGenerator::UniformGas",
        parthenon::DevExecSpace(), kb.s, kb.e, jb.s, jb.e, ib.s, ib.e,
        KOKKOS_LAMBDA(const int &k, const int &j, const int &i) {
          // Calculate radius
          const Real r =
              sqrt(coords.x1v(i) * coords.x1v(i) + coords.x2v(j) * coords.x2v(j) +
                   coords.x3v(k) * coords.x3v(k));

          // Get pressure and density from generated profile
          const Real P_r = P_rho_profile.P_from_r(r);
          const Real rho_r = P_rho_profile.rho_from_r(r);

          // Fill conserved states, 0 initial velocity
          u(IDN, k, j, i) = rho_r;
          u(IM1, k, j, i) = 0.0;
          u(IM2, k, j, i) = 0.0;
          u(IM3, k, j, i) = 0.0;
          u(IEN, k, j, i) = P_r / gm1;
        });
  }

  if (hydro_pkg->Param<Fluid>("fluid") == Fluid::glmmhd) {
    /************************************************************
     * Initialize the initial magnetic field state via a vector potential
     ************************************************************/
    ParArray3D<Real> a_x("a_x", pmb->cellbounds.ncellsk(IndexDomain::entire),
                         pmb->cellbounds.ncellsj(IndexDomain::entire),
                         pmb->cellbounds.ncellsi(IndexDomain::entire));
    ParArray3D<Real> a_y("a_y", pmb->cellbounds.ncellsk(IndexDomain::entire),
                         pmb->cellbounds.ncellsj(IndexDomain::entire),
                         pmb->cellbounds.ncellsi(IndexDomain::entire));
    ParArray3D<Real> a_z("a_z", pmb->cellbounds.ncellsk(IndexDomain::entire),
                         pmb->cellbounds.ncellsj(IndexDomain::entire),
                         pmb->cellbounds.ncellsi(IndexDomain::entire));
    IndexRange a_ib = ib;
    a_ib.s -= 1;
    a_ib.e += 1;
    IndexRange a_jb = jb;
    a_jb.s -= 1;
    a_jb.e += 1;
    IndexRange a_kb = kb;
    a_kb.s -= 1;
    a_kb.e += 1;

    if (hydro_pkg->Param<Fluid>("fluid") == Fluid::glmmhd &&
        hydro_pkg->Param<bool>("enable_initial_magnetic_tower")) {
      /************************************************************
       * Initialize an initial magnetic tower
       ************************************************************/
      const auto &magnetic_tower =
          hydro_pkg->Param<MagneticTower>("initial_magnetic_tower");

      magnetic_tower.AddPotential(pmb, a_kb, a_jb, a_ib, a_x, a_y, a_z, 0);
      // magnetic_tower.AddField(pmb, kb, jb, ib, u, 0);
    }

    /************************************************************
     * Apply the potential to the conserved variables
     ************************************************************/
    parthenon::par_for(
        DEFAULT_LOOP_PATTERN, "cluster::ProblemGenerator::ApplyMagneticPotential",
        parthenon::DevExecSpace(), kb.s, kb.e, jb.s, jb.e, ib.s, ib.e,
        KOKKOS_LAMBDA(const int &k, const int &j, const int &i) {
          u(IB1, k, j, i) = (a_z(k, j + 1, i) - a_z(k, j - 1, i)) / coords.dx2v(j) / 2.0 -
                            (a_y(k + 1, j, i) - a_y(k - 1, j, i)) / coords.dx3v(k) / 2.0;
          u(IB2, k, j, i) = (a_x(k + 1, j, i) - a_x(k - 1, j, i)) / coords.dx3v(k) / 2.0 -
                            (a_z(k, j, i + 1) - a_z(k, j, i - 1)) / coords.dx1v(i) / 2.0;
          u(IB3, k, j, i) = (a_y(k, j, i + 1) - a_y(k, j, i - 1)) / coords.dx1v(i) / 2.0 -
                            (a_x(k, j + 1, i) - a_x(k, j - 1, i)) / coords.dx2v(j) / 2.0;

          u(IEN, k, j, i) +=
              0.5 * (SQR(u(IB1, k, j, i)) + SQR(u(IB2, k, j, i)) + SQR(u(IB3, k, j, i)));
        });
  } // END
}

} // namespace cluster<|MERGE_RESOLUTION|>--- conflicted
+++ resolved
@@ -48,12 +48,7 @@
 using namespace parthenon::driver::prelude;
 using namespace parthenon::package::prelude;
 
-<<<<<<< HEAD
-void ClusterSrcTerm(MeshData<Real> *md, const Real beta_dt,
-                    const parthenon::SimTime &tm) {
-=======
-void ClusterSrcTerm(MeshData<Real> *md, const parthenon::SimTime, const Real beta_dt) {
->>>>>>> 22b3ed80
+void ClusterSrcTerm(MeshData<Real> *md, const parthenon::SimTime tm, const Real beta_dt) {
   auto hydro_pkg = md->GetBlockData(0)->GetBlockPointer()->packages.Get("Hydro");
 
   if (hydro_pkg->Param<bool>("gravity_srcterm")) {
