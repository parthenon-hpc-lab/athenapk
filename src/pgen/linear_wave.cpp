//========================================================================================
// Athena++ astrophysical MHD code
// Copyright(C) 2014 James M. Stone <jmstone@princeton.edu> and other code contributors
// Licensed under the 3-clause BSD License, see LICENSE file for details
//========================================================================================
//! \file linear_wave.c
//  \brief Linear wave problem generator for 1D/2D/3D problems.
//
// In 1D, the problem is setup along one of the three coordinate axes (specified by
// setting [ang_2,ang_3] = 0.0 or PI/2 in the input file).  In 2D/3D this routine
// automatically sets the wavevector along the domain diagonal.
//========================================================================================

// C headers

// C++ headers
#include <algorithm> // min, max
#include <cmath>     // sqrt()
#include <cstdio>    // fopen(), fprintf(), freopen()
#include <iostream>  // endl
#include <sstream>   // stringstream
#include <stdexcept> // runtime_error
#include <string>    // c_str()

// Parthenon headers
#include "mesh/mesh.hpp"
#include <parthenon/driver.hpp>
#include <parthenon/package.hpp>

// Athena headers
#include "../main.hpp"

namespace linear_wave {
using namespace parthenon::driver::prelude;
using namespace parthenon::package::prelude;

// TODO(pgrete) temp fix to address removal in Parthenon. Update when merging with MHD
constexpr int NWAVE = 5;
constexpr int NFIELD = 0;

// Parameters which define initial solution -- made global so that they can be shared
// with functions A1,2,3 which compute vector potentials
Real d0, p0, u0, bx0, by0, bz0, dby, dbz;
int wave_flag;
Real ang_2, ang_3;           // Rotation angles about the y and z' axis
bool ang_2_vert, ang_3_vert; // Switches to set ang_2 and/or ang_3 to pi/2
Real sin_a2, cos_a2, sin_a3, cos_a3;
Real amp, lambda, k_par; // amplitude, Wavelength, 2*PI/wavelength
Real gam, gm1, vflow;
Real ev[NWAVE], rem[NWAVE][NWAVE], lem[NWAVE][NWAVE];

// functions to compute vector potential to initialize the solution
Real A1(const Real x1, const Real x2, const Real x3);
Real A2(const Real x1, const Real x2, const Real x3);
Real A3(const Real x1, const Real x2, const Real x3);

// function to compute eigenvectors of linear waves
void Eigensystem(const Real d, const Real v1, const Real v2, const Real v3, const Real h,
                 const Real b1, const Real b2, const Real b3, const Real x, const Real y,
                 Real eigenvalues[(NWAVE)], Real right_eigenmatrix[(NWAVE)][(NWAVE)],
                 Real left_eigenmatrix[(NWAVE)][(NWAVE)]);

Real MaxV2(MeshBlock *pmb, int iout);

//========================================================================================
//! \fn void InitUserMeshData(Mesh *mesh, ParameterInput *pin)
//  \brief Function to initialize problem-specific data in mesh class.  Can also be used
//  to initialize variables which are global to (and therefore can be passed to) other
//  functions in this file.  Called in Mesh constructor.
//========================================================================================

void InitUserMeshData(Mesh *mesh, ParameterInput *pin) {
  // read global parameters
  wave_flag = pin->GetInteger("problem/linear_wave", "wave_flag");
  amp = pin->GetReal("problem/linear_wave", "amp");
  vflow = pin->GetOrAddReal("problem/linear_wave", "vflow", 0.0);
  ang_2 = pin->GetOrAddReal("problem/linear_wave", "ang_2", -999.9);
  ang_3 = pin->GetOrAddReal("problem/linear_wave", "ang_3", -999.9);

  ang_2_vert = pin->GetOrAddBoolean("problem/linear_wave", "ang_2_vert", false);
  ang_3_vert = pin->GetOrAddBoolean("problem/linear_wave", "ang_3_vert", false);

  // initialize global variables
  gam = pin->GetReal("hydro", "gamma");
  gm1 = (gam - 1.0);

  // For wavevector along coordinate axes, set desired values of ang_2/ang_3.
  //    For example, for 1D problem use ang_2 = ang_3 = 0.0
  //    For wavevector along grid diagonal, do not input values for ang_2/ang_3.
  // Code below will automatically calculate these imposing periodicity and exactly one
  // wavelength along each grid direction
  // TODO (pgrete) technically the following is processed by the Mesh class.
  // However this function does not necessarily need to belong to Mesh so
  // the info is not readily available.
  const auto x1min = pin->GetReal("parthenon/mesh", "x1min");
  const auto x1max = pin->GetReal("parthenon/mesh", "x1max");
  const auto x2min = pin->GetReal("parthenon/mesh", "x2min");
  const auto x2max = pin->GetReal("parthenon/mesh", "x2max");
  const auto x3min = pin->GetReal("parthenon/mesh", "x3min");
  const auto x3max = pin->GetReal("parthenon/mesh", "x3max");
  Real x1size = x1max - x1min;
  Real x2size = x2max - x2min;
  Real x3size = x3max - x3min;

  // User should never input -999.9 in angles
  if (ang_3 == -999.9) ang_3 = std::atan(x1size / x2size);
  sin_a3 = std::sin(ang_3);
  cos_a3 = std::cos(ang_3);

  // Override ang_3 input and hardcode vertical (along x2 axis) wavevector
  if (ang_3_vert) {
    sin_a3 = 1.0;
    cos_a3 = 0.0;
    ang_3 = 0.5 * M_PI;
  }

  if (ang_2 == -999.9)
    ang_2 = std::atan(0.5 * (x1size * cos_a3 + x2size * sin_a3) / x3size);
  sin_a2 = std::sin(ang_2);
  cos_a2 = std::cos(ang_2);

  // Override ang_2 input and hardcode vertical (along x3 axis) wavevector
  if (ang_2_vert) {
    sin_a2 = 1.0;
    cos_a2 = 0.0;
    ang_2 = 0.5 * M_PI;
  }

  Real x1 = x1size * cos_a2 * cos_a3;
  Real x2 = x2size * cos_a2 * sin_a3;
  Real x3 = x3size * sin_a2;

  const int f2 = (pin->GetInteger("parthenon/mesh", "nx2") > 1) ? 1 : 0;
  const int f3 = (pin->GetInteger("parthenon/mesh", "nx3") > 1) ? 1 : 0;

  // For lambda choose the smaller of the 3
  lambda = x1;
  if (f2 && ang_3 != 0.0) lambda = std::min(lambda, x2);
  if (f3 && ang_2 != 0.0) lambda = std::min(lambda, x3);

  // If cos_a2 or cos_a3 = 0, need to override lambda
  if (ang_3_vert) lambda = x2;
  if (ang_2_vert) lambda = x3;

  // Initialize k_parallel
  k_par = 2.0 * (M_PI) / lambda;

  // Compute eigenvectors, where the quantities u0 and bx0 are parallel to the
  // wavevector, and v0,w0,by0,bz0 are perpendicular.
  d0 = 1.0;
  p0 = 0.0;
  u0 = vflow;
  Real v0 = 0.0;
  Real w0 = 0.0;
  bx0 = 1.0;
  by0 = std::sqrt(2.0);
  bz0 = 0.5;
  Real xfact = 0.0;
  Real yfact = 1.0;
  Real h0 = 0.0;

  p0 = 1.0 / gam;
  h0 = ((p0 / gm1 + 0.5 * d0 * (u0 * u0 + v0 * v0 + w0 * w0)) + p0) / d0;

  Eigensystem(d0, u0, v0, w0, h0, bx0, by0, bz0, xfact, yfact, ev, rem, lem);

  // TODO(pgrete) see how to get access to the SimTime object outside the driver
  // if (pin->GetOrAddBoolean("problem/linear_wave", "test", false) && ncycle == 0) {
  if (pin->GetOrAddBoolean("problem/linear_wave", "test", false)) {
    // reinterpret tlim as the number of orbital periods
    Real tlim = pin->GetReal("parthenon/time", "tlim");
    Real ntlim = lambda / std::abs(ev[wave_flag]) * tlim;
    tlim = ntlim;
    pin->SetReal("parthenon/time", "tlim", ntlim);
  }
}

//========================================================================================
//! \fn void UserWorkAfterLoop(ParameterInput *pin)
//  \brief Compute L1 error in linear waves and output to file
//========================================================================================

void UserWorkAfterLoop(Mesh *mesh, ParameterInput *pin, parthenon::SimTime &tm) {
  if (!pin->GetOrAddBoolean("problem/linear_wave", "compute_error", false)) return;

  // Initialize errors to zero
  Real l1_err[NHYDRO + NFIELD]{}, max_err[NHYDRO + NFIELD]{};

  for (auto &pmb : mesh->block_list) {
    IndexRange ib = pmb->cellbounds.GetBoundsI(IndexDomain::interior);
    IndexRange jb = pmb->cellbounds.GetBoundsJ(IndexDomain::interior);
    IndexRange kb = pmb->cellbounds.GetBoundsK(IndexDomain::interior);
    // Even for MHD, there are only cell-centered mesh variables
    int ncells4 = NHYDRO + NFIELD;
    // Save analytic solution of conserved variables in 4D scratch array on host
    Kokkos::View<Real ****, parthenon::LayoutWrapper, parthenon::HostMemSpace> cons_(
        "cons scratch", ncells4, pmb->cellbounds.ncellsk(IndexDomain::entire),
        pmb->cellbounds.ncellsj(IndexDomain::entire),
        pmb->cellbounds.ncellsi(IndexDomain::entire));

    //  Compute errors at cell centers
    for (int k = kb.s; k <= kb.e; k++) {
      for (int j = jb.s; j <= jb.e; j++) {
        for (int i = ib.s; i <= ib.e; i++) {
          Real x =
              cos_a2 * (pmb->coords.Xc<1>(i) * cos_a3 + pmb->coords.Xc<2>(j) * sin_a3) +
              pmb->coords.Xc<3>(k) * sin_a2;
          Real sn = std::sin(k_par * x);

          Real d1 = d0 + amp * sn * rem[0][wave_flag];
          Real mx = d0 * vflow + amp * sn * rem[1][wave_flag];
          Real my = amp * sn * rem[2][wave_flag];
          Real mz = amp * sn * rem[3][wave_flag];
          Real m1 = mx * cos_a2 * cos_a3 - my * sin_a3 - mz * sin_a2 * cos_a3;
          Real m2 = mx * cos_a2 * sin_a3 + my * cos_a3 - mz * sin_a2 * sin_a3;
          Real m3 = mx * sin_a2 + mz * cos_a2;

          // Store analytic solution at cell-centers
          cons_(IDN, k, j, i) = d1;
          cons_(IM1, k, j, i) = m1;
          cons_(IM2, k, j, i) = m2;
          cons_(IM3, k, j, i) = m3;

          Real e0 = p0 / gm1 + 0.5 * d0 * u0 * u0 + amp * sn * rem[4][wave_flag];
          cons_(IEN, k, j, i) = e0;
        }
      }
    }

    auto &rc = pmb->meshblock_data.Get(); // get base container
    auto u = rc->Get("cons").data.GetHostMirrorAndCopy();
    for (int k = kb.s; k <= kb.e; ++k) {
      for (int j = jb.s; j <= jb.e; ++j) {
        for (int i = ib.s; i <= ib.e; ++i) {
          // Load cell-averaged <U>, either midpoint approx. or fourth-order approx
          Real d1 = cons_(IDN, k, j, i);
          Real m1 = cons_(IM1, k, j, i);
          Real m2 = cons_(IM2, k, j, i);
          Real m3 = cons_(IM3, k, j, i);
          // Weight l1 error by cell volume
          Real vol = pmb->coords.CellVolume(k, j, i);

          l1_err[IDN] += std::abs(d1 - u(IDN, k, j, i)) * vol;
          max_err[IDN] =
              std::max(static_cast<Real>(std::abs(d1 - u(IDN, k, j, i))), max_err[IDN]);
          l1_err[IM1] += std::abs(m1 - u(IM1, k, j, i)) * vol;
          l1_err[IM2] += std::abs(m2 - u(IM2, k, j, i)) * vol;
          l1_err[IM3] += std::abs(m3 - u(IM3, k, j, i)) * vol;
          max_err[IM1] =
              std::max(static_cast<Real>(std::abs(m1 - u(IM1, k, j, i))), max_err[IM1]);
          max_err[IM2] =
              std::max(static_cast<Real>(std::abs(m2 - u(IM2, k, j, i))), max_err[IM2]);
          max_err[IM3] =
              std::max(static_cast<Real>(std::abs(m3 - u(IM3, k, j, i))), max_err[IM3]);

          Real e0 = cons_(IEN, k, j, i);
          l1_err[IEN] += std::abs(e0 - u(IEN, k, j, i)) * vol;
          max_err[IEN] =
              std::max(static_cast<Real>(std::abs(e0 - u(IEN, k, j, i))), max_err[IEN]);
        }
      }
    }
  }
  Real rms_err = 0.0, max_max_over_l1 = 0.0;

#ifdef MPI_PARALLEL
  if (parthenon::Globals::my_rank == 0) {
    MPI_Reduce(MPI_IN_PLACE, &l1_err, (NHYDRO + NFIELD), MPI_PARTHENON_REAL, MPI_SUM, 0,
               MPI_COMM_WORLD);
    MPI_Reduce(MPI_IN_PLACE, &max_err, (NHYDRO + NFIELD), MPI_PARTHENON_REAL, MPI_MAX, 0,
               MPI_COMM_WORLD);
  } else {
    MPI_Reduce(&l1_err, &l1_err, (NHYDRO + NFIELD), MPI_PARTHENON_REAL, MPI_SUM, 0,
               MPI_COMM_WORLD);
    MPI_Reduce(&max_err, &max_err, (NHYDRO + NFIELD), MPI_PARTHENON_REAL, MPI_MAX, 0,
               MPI_COMM_WORLD);
  }
#endif

  // only the root process outputs the data
  if (parthenon::Globals::my_rank == 0) {
    // normalize errors by number of cells
    const auto mesh_size = mesh->mesh_size;
<<<<<<< HEAD
    const auto vol = (mesh_size.xmax(parthenon::X1DIR) - mesh_size.xmin(parthenon::X1DIR)) *
                     (mesh_size.xmax(parthenon::X2DIR) - mesh_size.xmin(parthenon::X2DIR)) *
                     (mesh_size.xmax(parthenon::X3DIR) - mesh_size.xmin(parthenon::X3DIR));
=======
    const auto vol = (mesh_size.xmax(X1DIR) - mesh_size.xmin(X1DIR)) *
                     (mesh_size.xmax(X2DIR) - mesh_size.xmin(X2DIR)) *
                     (mesh_size.xmax(X3DIR) - mesh_size.xmin(X3DIR));
>>>>>>> 3cc587a8
    for (int i = 0; i < (NHYDRO + NFIELD); ++i)
      l1_err[i] = l1_err[i] / vol;
    // compute rms error
    for (int i = 0; i < (NHYDRO + NFIELD); ++i) {
      rms_err += SQR(l1_err[i]);
      max_max_over_l1 = std::max(max_max_over_l1, (max_err[i] / l1_err[i]));
    }
    rms_err = std::sqrt(rms_err);

    // open output file and write out errors
    std::string fname;
    fname.assign("linearwave-errors.dat");
    std::stringstream msg;
    FILE *pfile;

    // The file exists -- reopen the file in append mode
    if ((pfile = std::fopen(fname.c_str(), "r")) != nullptr) {
      if ((pfile = std::freopen(fname.c_str(), "a", pfile)) == nullptr) {
        msg << "### FATAL ERROR in function Mesh::UserWorkAfterLoop" << std::endl
            << "Error output file could not be opened" << std::endl;
        PARTHENON_FAIL(msg);
      }

      // The file does not exist -- open the file in write mode and add headers
    } else {
      if ((pfile = std::fopen(fname.c_str(), "w")) == nullptr) {
        msg << "### FATAL ERROR in function Mesh::UserWorkAfterLoop" << std::endl
            << "Error output file could not be opened" << std::endl;
        PARTHENON_FAIL(msg);
      }
      std::fprintf(pfile, "# Nx1  Nx2  Nx3  Ncycle  ");
      std::fprintf(pfile, "RMS-L1-Error  d_L1  M1_L1  M2_L1  M3_L1  E_L1 ");
      std::fprintf(pfile, "  Largest-Max/L1  d_max  M1_max  M2_max  M3_max  E_max ");
      std::fprintf(pfile, "\n");
    }

    // write errors
<<<<<<< HEAD
    std::fprintf(pfile, "%d  %d", mesh_size.nx(parthenon::X1DIR), mesh_size.nx(parthenon::X2DIR));
    std::fprintf(pfile, "  %d  %d", mesh_size.nx(parthenon::X3DIR), tm.ncycle);
=======
    std::fprintf(pfile, "%d  %d", mesh_size.nx(X1DIR), mesh_size.nx(X2DIR));
    std::fprintf(pfile, "  %d  %d", mesh_size.nx(X2DIR), tm.ncycle);
>>>>>>> 3cc587a8
    std::fprintf(pfile, "  %e  %e", rms_err, l1_err[IDN]);
    std::fprintf(pfile, "  %e  %e  %e", l1_err[IM1], l1_err[IM2], l1_err[IM3]);
    std::fprintf(pfile, "  %e", l1_err[IEN]);
    std::fprintf(pfile, "  %e  %e  ", max_max_over_l1, max_err[IDN]);
    std::fprintf(pfile, "%e  %e  %e", max_err[IM1], max_err[IM2], max_err[IM3]);
    std::fprintf(pfile, "  %e", max_err[IEN]);
    std::fprintf(pfile, "\n");
    std::fclose(pfile);
  }
}

//========================================================================================
//! \fn void ProblemGenerator(ParameterInput *pin)
//  \brief Linear wave problem generator for 1D/2D/3D problems.
//========================================================================================

void ProblemGenerator(MeshBlock *pmb, ParameterInput *pin) {
  IndexRange ib = pmb->cellbounds.GetBoundsI(IndexDomain::interior);
  IndexRange jb = pmb->cellbounds.GetBoundsJ(IndexDomain::interior);
  IndexRange kb = pmb->cellbounds.GetBoundsK(IndexDomain::interior);
  // Initialize the magnetic fields.  Note wavevector, eigenvectors, and other variables
  // are set in InitUserMeshData

  // initialize conserved variables
  auto &rc = pmb->meshblock_data.Get();
  auto &u_dev = rc->Get("cons").data;
  auto &coords = pmb->coords;
  // initializing on host
  auto u = u_dev.GetHostMirrorAndCopy();
  for (int k = kb.s; k <= kb.e; k++) {
    for (int j = jb.s; j <= jb.e; j++) {
      for (int i = ib.s; i <= ib.e; i++) {
        Real x = cos_a2 * (coords.Xc<1>(i) * cos_a3 + coords.Xc<2>(j) * sin_a3) +
                 coords.Xc<3>(k) * sin_a2;
        Real sn = std::sin(k_par * x);
        u(IDN, k, j, i) = d0 + amp * sn * rem[0][wave_flag];
        Real mx = d0 * vflow + amp * sn * rem[1][wave_flag];
        Real my = amp * sn * rem[2][wave_flag];
        Real mz = amp * sn * rem[3][wave_flag];

        u(IM1, k, j, i) = mx * cos_a2 * cos_a3 - my * sin_a3 - mz * sin_a2 * cos_a3;
        u(IM2, k, j, i) = mx * cos_a2 * sin_a3 + my * cos_a3 - mz * sin_a2 * sin_a3;
        u(IM3, k, j, i) = mx * sin_a2 + mz * cos_a2;

        u(IEN, k, j, i) = p0 / gm1 + 0.5 * d0 * u0 * u0 + amp * sn * rem[4][wave_flag];
      }
    }
  }
  // copy initialized vars to device
  u_dev.DeepCopy(u);
}

//----------------------------------------------------------------------------------------
//! \fn Real A1(const Real x1,const Real x2,const Real x3)
//  \brief A1: 1-component of vector potential, using a gauge such that Ax = 0, and Ay,
//  Az are functions of x and y alone.

Real A1(const Real x1, const Real x2, const Real x3) {
  Real x = x1 * cos_a2 * cos_a3 + x2 * cos_a2 * sin_a3 + x3 * sin_a2;
  Real y = -x1 * sin_a3 + x2 * cos_a3;
  Real Ay = bz0 * x - (dbz / k_par) * std::cos(k_par * (x));
  Real Az = -by0 * x + (dby / k_par) * std::cos(k_par * (x)) + bx0 * y;

  return -Ay * sin_a3 - Az * sin_a2 * cos_a3;
}

//----------------------------------------------------------------------------------------
//! \fn Real A2(const Real x1,const Real x2,const Real x3)
//  \brief A2: 2-component of vector potential

Real A2(const Real x1, const Real x2, const Real x3) {
  Real x = x1 * cos_a2 * cos_a3 + x2 * cos_a2 * sin_a3 + x3 * sin_a2;
  Real y = -x1 * sin_a3 + x2 * cos_a3;
  Real Ay = bz0 * x - (dbz / k_par) * std::cos(k_par * (x));
  Real Az = -by0 * x + (dby / k_par) * std::cos(k_par * (x)) + bx0 * y;

  return Ay * cos_a3 - Az * sin_a2 * sin_a3;
}

//----------------------------------------------------------------------------------------
//! \fn Real A3(const Real x1,const Real x2,const Real x3)
//  \brief A3: 3-component of vector potential

Real A3(const Real x1, const Real x2, const Real x3) {
  Real x = x1 * cos_a2 * cos_a3 + x2 * cos_a2 * sin_a3 + x3 * sin_a2;
  Real y = -x1 * sin_a3 + x2 * cos_a3;
  Real Az = -by0 * x + (dby / k_par) * std::cos(k_par * (x)) + bx0 * y;

  return Az * cos_a2;
}

//----------------------------------------------------------------------------------------
//! \fn void Eigensystem()
//  \brief computes eigenvectors of linear waves

void Eigensystem(const Real d, const Real v1, const Real v2, const Real v3, const Real h,
                 const Real b1, const Real b2, const Real b3, const Real x, const Real y,
                 Real eigenvalues[(NWAVE)], Real right_eigenmatrix[(NWAVE)][(NWAVE)],
                 Real left_eigenmatrix[(NWAVE)][(NWAVE)]) {
  //--- Adiabatic Hydrodynamics ---
  Real vsq = v1 * v1 + v2 * v2 + v3 * v3;
  Real asq = gm1 * std::max((h - 0.5 * vsq), TINY_NUMBER);
  Real a = std::sqrt(asq);

  // Compute eigenvalues (eq. B2)
  eigenvalues[0] = v1 - a;
  eigenvalues[1] = v1;
  eigenvalues[2] = v1;
  eigenvalues[3] = v1;
  eigenvalues[4] = v1 + a;

  // Right-eigenvectors, stored as COLUMNS (eq. B3)
  right_eigenmatrix[0][0] = 1.0;
  right_eigenmatrix[1][0] = v1 - a;
  right_eigenmatrix[2][0] = v2;
  right_eigenmatrix[3][0] = v3;
  right_eigenmatrix[4][0] = h - v1 * a;

  right_eigenmatrix[0][1] = 0.0;
  right_eigenmatrix[1][1] = 0.0;
  right_eigenmatrix[2][1] = 1.0;
  right_eigenmatrix[3][1] = 0.0;
  right_eigenmatrix[4][1] = v2;

  right_eigenmatrix[0][2] = 0.0;
  right_eigenmatrix[1][2] = 0.0;
  right_eigenmatrix[2][2] = 0.0;
  right_eigenmatrix[3][2] = 1.0;
  right_eigenmatrix[4][2] = v3;

  right_eigenmatrix[0][3] = 1.0;
  right_eigenmatrix[1][3] = v1;
  right_eigenmatrix[2][3] = v2;
  right_eigenmatrix[3][3] = v3;
  right_eigenmatrix[4][3] = 0.5 * vsq;

  right_eigenmatrix[0][4] = 1.0;
  right_eigenmatrix[1][4] = v1 + a;
  right_eigenmatrix[2][4] = v2;
  right_eigenmatrix[3][4] = v3;
  right_eigenmatrix[4][4] = h + v1 * a;

  // Left-eigenvectors, stored as ROWS (eq. B4)
  Real na = 0.5 / asq;
  left_eigenmatrix[0][0] = na * (0.5 * gm1 * vsq + v1 * a);
  left_eigenmatrix[0][1] = -na * (gm1 * v1 + a);
  left_eigenmatrix[0][2] = -na * gm1 * v2;
  left_eigenmatrix[0][3] = -na * gm1 * v3;
  left_eigenmatrix[0][4] = na * gm1;

  left_eigenmatrix[1][0] = -v2;
  left_eigenmatrix[1][1] = 0.0;
  left_eigenmatrix[1][2] = 1.0;
  left_eigenmatrix[1][3] = 0.0;
  left_eigenmatrix[1][4] = 0.0;

  left_eigenmatrix[2][0] = -v3;
  left_eigenmatrix[2][1] = 0.0;
  left_eigenmatrix[2][2] = 0.0;
  left_eigenmatrix[2][3] = 1.0;
  left_eigenmatrix[2][4] = 0.0;

  Real qa = gm1 / asq;
  left_eigenmatrix[3][0] = 1.0 - na * gm1 * vsq;
  left_eigenmatrix[3][1] = qa * v1;
  left_eigenmatrix[3][2] = qa * v2;
  left_eigenmatrix[3][3] = qa * v3;
  left_eigenmatrix[3][4] = -qa;

  left_eigenmatrix[4][0] = na * (0.5 * gm1 * vsq - v1 * a);
  left_eigenmatrix[4][1] = -na * (gm1 * v1 - a);
  left_eigenmatrix[4][2] = left_eigenmatrix[0][2];
  left_eigenmatrix[4][3] = left_eigenmatrix[0][3];
  left_eigenmatrix[4][4] = left_eigenmatrix[0][4];
}

Real MaxV2(MeshBlock *pmb, int iout) {
  IndexRange ib = pmb->cellbounds.GetBoundsI(IndexDomain::interior);
  IndexRange jb = pmb->cellbounds.GetBoundsJ(IndexDomain::interior);
  IndexRange kb = pmb->cellbounds.GetBoundsK(IndexDomain::interior);
  Real max_v2 = 0.0;
  auto &rc = pmb->meshblock_data.Get();
  auto &w = rc->Get("prim").data;
  for (int k = kb.s; k <= kb.e; k++) {
    for (int j = jb.s; j <= jb.e; j++) {
      for (int i = ib.s; i <= ib.e; i++) {
        max_v2 = std::max(std::abs(w(IV2, k, j, i)), max_v2);
      }
    }
  }
  return max_v2;
}
} // namespace linear_wave<|MERGE_RESOLUTION|>--- conflicted
+++ resolved
@@ -281,15 +281,9 @@
   if (parthenon::Globals::my_rank == 0) {
     // normalize errors by number of cells
     const auto mesh_size = mesh->mesh_size;
-<<<<<<< HEAD
-    const auto vol = (mesh_size.xmax(parthenon::X1DIR) - mesh_size.xmin(parthenon::X1DIR)) *
-                     (mesh_size.xmax(parthenon::X2DIR) - mesh_size.xmin(parthenon::X2DIR)) *
-                     (mesh_size.xmax(parthenon::X3DIR) - mesh_size.xmin(parthenon::X3DIR));
-=======
     const auto vol = (mesh_size.xmax(X1DIR) - mesh_size.xmin(X1DIR)) *
                      (mesh_size.xmax(X2DIR) - mesh_size.xmin(X2DIR)) *
                      (mesh_size.xmax(X3DIR) - mesh_size.xmin(X3DIR));
->>>>>>> 3cc587a8
     for (int i = 0; i < (NHYDRO + NFIELD); ++i)
       l1_err[i] = l1_err[i] / vol;
     // compute rms error
@@ -327,13 +321,8 @@
     }
 
     // write errors
-<<<<<<< HEAD
-    std::fprintf(pfile, "%d  %d", mesh_size.nx(parthenon::X1DIR), mesh_size.nx(parthenon::X2DIR));
-    std::fprintf(pfile, "  %d  %d", mesh_size.nx(parthenon::X3DIR), tm.ncycle);
-=======
     std::fprintf(pfile, "%d  %d", mesh_size.nx(X1DIR), mesh_size.nx(X2DIR));
     std::fprintf(pfile, "  %d  %d", mesh_size.nx(X2DIR), tm.ncycle);
->>>>>>> 3cc587a8
     std::fprintf(pfile, "  %e  %e", rms_err, l1_err[IDN]);
     std::fprintf(pfile, "  %e  %e  %e", l1_err[IM1], l1_err[IM2], l1_err[IM3]);
     std::fprintf(pfile, "  %e", l1_err[IEN]);
