#ifndef PGEN_PGEN_HPP_
#define PGEN_PGEN_HPP_
//========================================================================================
// AthenaPK - a performance portable block structured AMR astrophysical MHD code.
// Copyright (c) 2020, Athena-Parthenon Collaboration. All rights reserved.
// Licensed under the BSD 3-Clause License (the "LICENSE").
//========================================================================================

#include "basic_types.hpp"
#include <parthenon/driver.hpp>
#include <parthenon/package.hpp>

namespace linear_wave {
using namespace parthenon::driver::prelude;

void InitUserMeshData(Mesh *mesh, ParameterInput *pin);
void ProblemGenerator(MeshBlock *pmb, parthenon::ParameterInput *pin);
void UserWorkAfterLoop(Mesh *mesh, parthenon::ParameterInput *pin,
                       parthenon::SimTime &tm);
} // namespace linear_wave

namespace linear_wave_mhd {
using namespace parthenon::driver::prelude;

void InitUserMeshData(Mesh *mesh, ParameterInput *pin);
void ProblemGenerator(MeshBlock *pmb, parthenon::ParameterInput *pin);
void UserWorkAfterLoop(Mesh *mesh, parthenon::ParameterInput *pin,
                       parthenon::SimTime &tm);
void ProblemInitPackageData(ParameterInput *pin, parthenon::StateDescriptor *pkg);
} // namespace linear_wave_mhd

namespace cpaw {
using namespace parthenon::driver::prelude;

void InitUserMeshData(Mesh *mesh, ParameterInput *pin);
void ProblemGenerator(MeshBlock *pmb, parthenon::ParameterInput *pin);
void UserWorkAfterLoop(Mesh *mesh, parthenon::ParameterInput *pin,
                       parthenon::SimTime &tm);
} // namespace cpaw

namespace cloud {
using namespace parthenon::driver::prelude;

void InitUserMeshData(Mesh *mesh, ParameterInput *pin);
void ProblemGenerator(MeshBlock *pmb, parthenon::ParameterInput *pin);
void InflowWindX2(std::shared_ptr<MeshBlockData<Real>> &mbd, bool coarse);
parthenon::AmrTag ProblemCheckRefinementBlock(MeshBlockData<Real> *mbd);
} // namespace cloud

namespace blast {
using namespace parthenon::driver::prelude;

void InitUserMeshData(Mesh *mesh, ParameterInput *pin);
void ProblemGenerator(MeshBlock *pmb, parthenon::ParameterInput *pin);
void UserWorkAfterLoop(Mesh *mesh, parthenon::ParameterInput *pin,
                       parthenon::SimTime &tm);
} // namespace blast

namespace advection {
using namespace parthenon::driver::prelude;

void InitUserMeshData(Mesh *mesh, ParameterInput *pin);
void ProblemGenerator(MeshBlock *pmb, parthenon::ParameterInput *pin);
} // namespace advection

namespace orszag_tang {
using namespace parthenon::driver::prelude;

void ProblemGenerator(MeshBlock *pmb, parthenon::ParameterInput *pin);
} // namespace orszag_tang

namespace diffusion {
using namespace parthenon::driver::prelude;

void ProblemGenerator(MeshBlock *pmb, parthenon::ParameterInput *pin);
} // namespace diffusion

namespace field_loop {
using namespace parthenon::driver::prelude;

void ProblemGenerator(MeshBlock *pmb, parthenon::ParameterInput *pin);
void ProblemInitPackageData(ParameterInput *pin, parthenon::StateDescriptor *pkg);
} // namespace field_loop

namespace kh {
using namespace parthenon::driver::prelude;

void ProblemGenerator(Mesh *pm, parthenon::ParameterInput *pin, MeshData<Real> *md);
} // namespace kh
namespace rand_blast {
using namespace parthenon::driver::prelude;

void ProblemGenerator(MeshBlock *pmb, parthenon::ParameterInput *pin);
void ProblemInitPackageData(ParameterInput *pin, parthenon::StateDescriptor *pkg);
void RandomBlasts(MeshData<Real> *md, const parthenon::SimTime &tm, const Real);
} // namespace rand_blast

namespace precipitator {
using namespace parthenon::driver::prelude;

void ProblemInitPackageData(ParameterInput *pin, parthenon::StateDescriptor *pkg);
void ProblemGenerator(MeshBlock *pmb, parthenon::ParameterInput *pin);
void AddUnsplitSrcTerms(MeshData<Real> *md, const parthenon::SimTime t, const Real dt);
void AddSplitSrcTerms(MeshData<Real> *md, const parthenon::SimTime t, const Real dt);
void GravitySrcTerm(MeshData<Real> *md, const parthenon::SimTime, const Real dt);
void MagicHeatingSrcTerm(MeshData<Real> *md, const parthenon::SimTime, const Real dt);
void TurbSrcTerm(MeshData<Real> *md, const parthenon::SimTime, const Real dt);
void ReflectingInnerX3(std::shared_ptr<MeshBlockData<Real>> &mbd, bool coarse);
void ReflectingOuterX3(std::shared_ptr<MeshBlockData<Real>> &mbd, bool coarse);
void UserMeshWorkBeforeOutput(Mesh *mesh, ParameterInput *pin,
                              const parthenon::SimTime &);
void ComputeEdotProfileLocal(AllReduce<parthenon::ParArray1D<Real>> *profile_reduce,
                             MeshData<Real> *md);
} // namespace precipitator

namespace cluster {
using namespace parthenon::driver::prelude;

void ProblemInitPackageData(ParameterInput *pin, parthenon::StateDescriptor *pkg);
void InitUserMeshData(ParameterInput *pin);
void ProblemGenerator(Mesh *pmesh, ParameterInput *pin, MeshData<Real> *md);
<<<<<<< HEAD
void UserWorkBeforeOutput(MeshBlock *pmb, ParameterInput *pin, parthenon::SimTime const &t);
=======
void UserWorkBeforeOutput(MeshBlock *pmb, ParameterInput *pin,
                          const parthenon::SimTime &tm);
>>>>>>> c7273f94
void ClusterUnsplitSrcTerm(MeshData<Real> *md, const parthenon::SimTime &tm,
                           const Real beta_dt);
void ClusterSplitSrcTerm(MeshData<Real> *md, const parthenon::SimTime &tm,
                         const Real beta_dt);
parthenon::Real ClusterEstimateTimestep(MeshData<Real> *md);
} // namespace cluster

namespace sod {
using namespace parthenon::driver::prelude;

void ProblemGenerator(MeshBlock *pmb, parthenon::ParameterInput *pin);
} // namespace sod

namespace turbulence {
using namespace parthenon::driver::prelude;

void ProblemGenerator(Mesh *pm, parthenon::ParameterInput *pin, MeshData<Real> *md);
void ProblemInitPackageData(ParameterInput *pin, parthenon::StateDescriptor *pkg);
void Driving(MeshData<Real> *md, const parthenon::SimTime &tm, const Real dt);
void SetPhases(MeshBlock *pmb, ParameterInput *pin);
<<<<<<< HEAD
void UserWorkBeforeOutput(MeshBlock *pmb, ParameterInput *pin, parthenon::SimTime const &t);
=======
void UserWorkBeforeOutput(MeshBlock *pmb, ParameterInput *pin,
                          const parthenon::SimTime &tm);
>>>>>>> c7273f94
void Cleanup();
} // namespace turbulence

#endif // PGEN_PGEN_HPP_<|MERGE_RESOLUTION|>--- conflicted
+++ resolved
@@ -119,12 +119,8 @@
 void ProblemInitPackageData(ParameterInput *pin, parthenon::StateDescriptor *pkg);
 void InitUserMeshData(ParameterInput *pin);
 void ProblemGenerator(Mesh *pmesh, ParameterInput *pin, MeshData<Real> *md);
-<<<<<<< HEAD
-void UserWorkBeforeOutput(MeshBlock *pmb, ParameterInput *pin, parthenon::SimTime const &t);
-=======
 void UserWorkBeforeOutput(MeshBlock *pmb, ParameterInput *pin,
                           const parthenon::SimTime &tm);
->>>>>>> c7273f94
 void ClusterUnsplitSrcTerm(MeshData<Real> *md, const parthenon::SimTime &tm,
                            const Real beta_dt);
 void ClusterSplitSrcTerm(MeshData<Real> *md, const parthenon::SimTime &tm,
@@ -145,12 +141,8 @@
 void ProblemInitPackageData(ParameterInput *pin, parthenon::StateDescriptor *pkg);
 void Driving(MeshData<Real> *md, const parthenon::SimTime &tm, const Real dt);
 void SetPhases(MeshBlock *pmb, ParameterInput *pin);
-<<<<<<< HEAD
-void UserWorkBeforeOutput(MeshBlock *pmb, ParameterInput *pin, parthenon::SimTime const &t);
-=======
 void UserWorkBeforeOutput(MeshBlock *pmb, ParameterInput *pin,
                           const parthenon::SimTime &tm);
->>>>>>> c7273f94
 void Cleanup();
 } // namespace turbulence
 
